# Copyright 2022 The Emscripten Authors.  All rights reserved.
# Emscripten is available under two separate licenses, the MIT license and the
# University of Illinois/NCSA Open Source License.  Both these licenses can be
# found in the LICENSE file.

"""Utilities for mapping browser versions to webassembly features."""

import logging
from enum import IntEnum, auto

from .settings import settings, user_settings
from . import diagnostics

logger = logging.getLogger('feature_matrix')


class Feature(IntEnum):
  NON_TRAPPING_FPTOINT = auto()
  SIGN_EXT = auto()
  BULK_MEMORY = auto()
  MUTABLE_GLOBALS = auto()
  JS_BIGINT_INTEGRATION = auto()
  THREADS = auto()
  GLOBALTHIS = auto()
  PROMISE_ANY = auto()


default_features = {Feature.SIGN_EXT, Feature.MUTABLE_GLOBALS}

min_browser_versions = {
  Feature.NON_TRAPPING_FPTOINT: {
    'chrome': 75,
    'firefox': 65,
    'safari': 150000,
  },
  Feature.SIGN_EXT: {
    'chrome': 74,
    'firefox': 62,
    'safari': 140100,
  },
  Feature.BULK_MEMORY: {
    'chrome': 75,
    'firefox': 79,
    'safari': 150000,
  },
  Feature.MUTABLE_GLOBALS: {
    'chrome': 74,
    'firefox': 61,
    'safari': 120000,
  },
  Feature.JS_BIGINT_INTEGRATION: {
    'chrome': 67,
    'firefox': 68,
    # Note: Safari 14.1 shipped only in iOS 14.5, which can be confusing.
    'safari': 140100,
    'node': 150000,
  },
  Feature.THREADS: {
    'chrome': 74,
    'firefox': 79,
    'safari': 140100,
  },
  Feature.GLOBALTHIS: {
    'chrome': 71,
    'edge': 79,
    'firefox': 65,
    'safari': 120100,
    'node': 120000,
  },
  Feature.PROMISE_ANY: {
    'chrome': 85,
    'firefox': 79,
    'safari': 140000,
    'node': 150000,
  },
}


def caniuse(feature):
  min_versions = min_browser_versions[feature]
<<<<<<< HEAD
  if settings.ENVIRONMENT_MAY_BE_WEB or settings.ENVIRONMENT_MAY_BE_WORKER:
    if settings.MIN_CHROME_VERSION < min_versions['chrome']:
      return False
    # For edge we just use the same version requirements as chrome since,
    # at least for modern versions of edge, they share version numbers.
    if settings.MIN_EDGE_VERSION < min_versions['chrome']:
      return False
    if settings.MIN_FIREFOX_VERSION < min_versions['firefox']:
      return False
    if settings.MIN_SAFARI_VERSION < min_versions['safari']:
      return False
    # IE don't support any non-MVP features
    if settings.MIN_IE_VERSION != 0x7FFFFFFF:
      return False

  if settings.ENVIRONMENT_MAY_BE_NODE:
    if 'node' in min_versions and settings.MIN_NODE_VERSION < min_versions['node']:
      return False

=======

  def report_missing(setting_name):
    setting_value = getattr(settings, setting_name)
    logger.debug(f'cannot use {feature.name} because {setting_name} is too old: {setting_value}')

  if settings.MIN_CHROME_VERSION < min_versions['chrome']:
    report_missing('MIN_CHROME_VERSION')
    return False
  # For edge we just use the same version requirements as chrome since,
  # at least for modern versions of edge, they share version numbers.
  if settings.MIN_EDGE_VERSION < min_versions['chrome']:
    report_missing('MIN_EDGE_VERSION')
    return False
  if settings.MIN_FIREFOX_VERSION < min_versions['firefox']:
    report_missing('MIN_FIREFOX_VERSION')
    return False
  if settings.MIN_SAFARI_VERSION < min_versions['safari']:
    report_missing('MIN_SAFARI_VERSION')
    return False
  # IE don't support any non-MVP features
  if settings.MIN_IE_VERSION != 0x7FFFFFFF:
    report_missing('MIN_IE_VERSION')
    return False
  if 'node' in min_versions and settings.MIN_NODE_VERSION < min_versions['node']:
    report_missing('MIN_NODE_VERSION')
    return False
>>>>>>> ef15cbbd
  return True


def enable_feature(feature, reason):
  """Updates default settings for browser versions such that the given
  feature is available everywhere.
  """
  for name, min_version in min_browser_versions[feature].items():
    name = f'MIN_{name.upper()}_VERSION'
    if settings[name] < min_version:
      if name in user_settings:
        # If the user explicitly chose an older version we issue a warning.
        diagnostics.warning(
            'compatibility',
            f'{name}={user_settings[name]} is not compatible with {reason} '
            f'({min_version} or above required)')
      else:
        # Otherwise we bump the minimum version to accommodate the feature.
        setattr(settings, name, min_version)


# apply minimum browser version defaults based on user settings. if
# a user requests a feature that we know is only supported in browsers
# from a specific version and above, we can assume that browser version.
def apply_min_browser_versions():
  if settings.WASM_BIGINT:
    enable_feature(Feature.JS_BIGINT_INTEGRATION, 'WASM_BIGINT')
  if settings.PTHREADS:
    enable_feature(Feature.THREADS, 'pthreads')
    enable_feature(Feature.BULK_MEMORY, 'pthreads')
  if settings.AUDIO_WORKLET:
    enable_feature(Feature.GLOBALTHIS, 'AUDIO_WORKLET')<|MERGE_RESOLUTION|>--- conflicted
+++ resolved
@@ -78,54 +78,36 @@
 
 def caniuse(feature):
   min_versions = min_browser_versions[feature]
-<<<<<<< HEAD
-  if settings.ENVIRONMENT_MAY_BE_WEB or settings.ENVIRONMENT_MAY_BE_WORKER:
-    if settings.MIN_CHROME_VERSION < min_versions['chrome']:
-      return False
-    # For edge we just use the same version requirements as chrome since,
-    # at least for modern versions of edge, they share version numbers.
-    if settings.MIN_EDGE_VERSION < min_versions['chrome']:
-      return False
-    if settings.MIN_FIREFOX_VERSION < min_versions['firefox']:
-      return False
-    if settings.MIN_SAFARI_VERSION < min_versions['safari']:
-      return False
-    # IE don't support any non-MVP features
-    if settings.MIN_IE_VERSION != 0x7FFFFFFF:
-      return False
-
-  if settings.ENVIRONMENT_MAY_BE_NODE:
-    if 'node' in min_versions and settings.MIN_NODE_VERSION < min_versions['node']:
-      return False
-
-=======
 
   def report_missing(setting_name):
     setting_value = getattr(settings, setting_name)
     logger.debug(f'cannot use {feature.name} because {setting_name} is too old: {setting_value}')
 
-  if settings.MIN_CHROME_VERSION < min_versions['chrome']:
-    report_missing('MIN_CHROME_VERSION')
-    return False
-  # For edge we just use the same version requirements as chrome since,
-  # at least for modern versions of edge, they share version numbers.
-  if settings.MIN_EDGE_VERSION < min_versions['chrome']:
-    report_missing('MIN_EDGE_VERSION')
-    return False
-  if settings.MIN_FIREFOX_VERSION < min_versions['firefox']:
-    report_missing('MIN_FIREFOX_VERSION')
-    return False
-  if settings.MIN_SAFARI_VERSION < min_versions['safari']:
-    report_missing('MIN_SAFARI_VERSION')
-    return False
-  # IE don't support any non-MVP features
-  if settings.MIN_IE_VERSION != 0x7FFFFFFF:
-    report_missing('MIN_IE_VERSION')
-    return False
-  if 'node' in min_versions and settings.MIN_NODE_VERSION < min_versions['node']:
-    report_missing('MIN_NODE_VERSION')
-    return False
->>>>>>> ef15cbbd
+  if settings.ENVIRONMENT_MAY_BE_WEB or settings.ENVIRONMENT_MAY_BE_WORKER:
+    if settings.MIN_CHROME_VERSION < min_versions['chrome']:
+      report_missing('MIN_CHROME_VERSION')
+      return False
+    # For edge we just use the same version requirements as chrome since,
+    # at least for modern versions of edge, they share version numbers.
+    if settings.MIN_EDGE_VERSION < min_versions['chrome']:
+      report_missing('MIN_EDGE_VERSION')
+      return False
+    if settings.MIN_FIREFOX_VERSION < min_versions['firefox']:
+      report_missing('MIN_FIREFOX_VERSION')
+      return False
+    if settings.MIN_SAFARI_VERSION < min_versions['safari']:
+      report_missing('MIN_SAFARI_VERSION')
+      return False
+    # IE don't support any non-MVP features
+    if settings.MIN_IE_VERSION != 0x7FFFFFFF:
+      report_missing('MIN_IE_VERSION')
+      return False
+
+  if settings.ENVIRONMENT_MAY_BE_NODE:
+    if 'node' in min_versions and settings.MIN_NODE_VERSION < min_versions['node']:
+      report_missing('MIN_NODE_VERSION')
+      return False
+
   return True
 
 
