The following authors have all licensed their contributions to Emscripten
under the licensing terms detailed in LICENSE.

(Authors keep copyright of their contributions, of course; they just grant
a license to everyone to use it as detailed in LICENSE.)

* Alon Zakai <alonzakai@gmail.com> (copyright owned by Mozilla Foundation)
* Tim Dawborn <tim.dawborn@gmail.com>
* Max Shawabkeh <max99x@gmail.com>
* Sigmund Vik <sigmund_vik@yahoo.com>
* Jeff Terrace <jterrace@gmail.com>
* Benoit Tremblay <trembl.ben@gmail.com>
* Andreas Bergmeier <abergmeier@gmx.net>
* Ben Schwartz <bens@alum.mit.edu>
* David Claughton <dave@eclecticdave.com>
* David Yip <yipdw@member.fsf.org>
* Julien Hamaide <julien.hamaide@gmail.com>
* Ehsan Akhgari <ehsan.akhgari@gmail.com> (copyright owned by Mozilla Foundation)
* Adrian Taylor <adrian@macrobug.com>
* Richard Assar <richard.assar@gmail.com>
* Nathan Hammond <emscripten@nathanhammond.com>
* Behdad Esfahbod <behdad@behdad.org>
* David Benjamin <davidben@mit.edu>
* Pierre Renaux <pierre@talansoft.com>
* Brian Anderson <banderson@mozilla.com>
* Jon Bardin <diclophis@gmail.com>
* Jukka Jylänki <jujjyl@gmail.com>
* Aleksander Guryanov <caiiiycuk@gmail.com>
* Chad Austin <chad@chadaustin.me> (copyright owned by IMVU)
* nandhp <nandhp@gmail.com>
* YeZhongWen <linghuye2.0@gmail.com>
* Xingxing Pan <forandom@gmail.com>
* Justin Kerk <dopefishjustin@gmail.com>
* Andrea Bedini <andrea.bedini@gmail.com>
* James Pike <totoro.friend@chilon.net>
* Mokhtar Naamani <mokhtar.naamani@gmail.com>
* Benjamin Stover <benjamin.stover@gmail.com>
* Riccardo Magliocchetti <riccardo.magliocchetti@gmail.com>
* Janus Troelsen <janus.troelsen@stud.tu-darmstadt.de>
* Lars Schneider <lars.schneider@autodesk.com> (copyright owned by Autodesk, Inc.)
* Joel Martin <github@martintribe.org>
* Manuel Wellmann <manuel.wellmann@autodesk.com> (copyright owned by Autodesk, Inc.)
* Xuejie Xiao <xxuejie@gmail.com>
* Dominic Wong <dom@slowbunyip.org>
* Alan Kligman <alan.kligman@gmail.com> (copyright owned by Mozilla Foundation)
* Anthony Liot <wolfviking0@yahoo.com>
* Michael Riss <Michael.Riss@gmx.de>
* Jasper St. Pierre <jstpierre@mecheye.net>
* Manuel Schölling <manuel.schoelling@gmx.de>
* Bruce Mitchener, Jr. <bruce.mitchener@gmail.com>
* Michael Bishop <mbtyke@gmail.com>
* Roger Braun <roger@rogerbraun.net>
* Vladimir Vukicevic <vladimir@pobox.com> (copyright owned by Mozilla Foundation)
* Lorant Pinter <lorant.pinter@prezi.com>
* Tobias Doerffel <tobias.doerffel@gmail.com>
* Martin von Gagern <martin@von-gagern.net>
* Ting-Yuan Huang <thuang@mozilla.com>
* Joshua Granick <jgranick@blackberry.com>
* Felix H. Dahlke <fhd@ubercode.de>
* Éloi Rivard <azmeuk@gmail.com>
* Alexander Gladysh <ag@logiceditor.com>
* Arlo Breault <arlolra@gmail.com>
* Jacob Lee <artdent@gmail.com> (copyright owned by Google, Inc.)
* Joe Lee <jlee@imvu.com> (copyright owned by IMVU)
* Andy Friesen <andy@imvu.com> (copyright owned by IMVU)
* Bill Welden <bwelden@imvu.com> (copyright owned by IMVU)
* Michael Ey <mey@imvu.com> (copyright owned by IMVU)
* Llorens Marti Garcia <lgarcia@imvu.com> (copyright owned by IMVU)
* Jinsuck Kim <jkim@imvu.com> (copyright owned by IMVU)
* Todd Lee <tlee@imvu.com> (copyright owned by IMVU)
* Anthony Pesch <inolen@gmail.com>
* Robert Bragg <robert.bragg@intel.com> (copyright owned by Intel Corporation)
* Sylvestre Ledru <sylvestre@debian.org>
* Tom Fairfield <fairfield@cs.xu.edu>
* Anthony J. Thibault <ajt@hyperlogic.org>
* John Allwine <jallwine86@gmail.com>
* Martin Gerhardy <martin.gerhardy@gmail.com>
* James Gregory <jgregory@zynga.com> (copyright owned by Zynga, Inc)
* Dan Gohman <sunfish@google.com> (copyright owned by Google, Inc.)
* Jeff Gilbert <jgilbert@mozilla.com> (copyright owned by Mozilla Foundation)
* Frits Talbot <frits@metapathy.com>
* Onno Jongbloed <hey@onnoj.net>
* Jez Ng <me@jezng.com>
* Marc Feeley <mfeeley@mozilla.com> (copyright owned by Mozilla Foundation)
* Ludovic Perrine <jazzzz@gmail.com>
* David Barksdale <david.barksdale@adcedosolutions.com>
* Manfred Manik Nerurkar <nerurkar*at*made-apps.biz> (copyright owned by MADE, GmbH)
* Joseph Gentle <me@josephg.com>
* Douglas T. Crosher <dtc-moz@scieneer.com> (copyright owned by Mozilla Foundation)
* Douglas T. Crosher <info@jsstats.com> (copyright owned by Scieneer Pty Ltd)
* Soeren Balko <soeren.balko@gmail.com>
* Ryan Kelly (ryan@rfk.id.au)
* Michael Lelli <toadking@toadking.com>
* Yu Kobayashi <yukoba@accelart.jp>
* Pin Zhang <zhangpin04@gmail.com>
* Nick Bray <ncbray@chromium.org> (copyright owned by Google, Inc.)
* Aidan Hobson Sayers <aidanhs@cantab.net>
* Charlie Birks <admin@daftgames.net>
* Ranger Harke <ranger.harke@autodesk.com> (copyright owned by Autodesk, Inc.)
* Tobias Vrinssen <tobias@vrinssen.de>
* Patrick R. Martin <patrick.martin.r@gmail.com>
* Richard Quirk <richard.quirk@gmail.com>
* Marcos Scriven <marcos@scriven.org>
* Antoine Lambert <antoine.lambert33@gmail.com>
* Daniel Aquino <mr.danielaquino@gmail.com>
* Remi Papillie <remi.papillie@gmail.com>
* Fraser Adams <fraser.adams@blueyonder.co.uk>
* Michael Tirado <icetooth333@gmail.com>
* Ben Noordhuis <info@bnoordhuis.nl>
* Bob Roberts <bobroberts177@gmail.com>
* John Vilk <jvilk@cs.umass.edu>
* Daniel Baulig <dbaulig@fb.com> (copyright owned by Facebook, Inc.)
* Lu Wang <coolwanglu@gmail.com>
* Heidi Pan <heidi.pan@intel.com> (copyright owned by Intel)
* Vasilis Kalintiris <ehostunreach@gmail.com>
* Adam C. Clifton <adam@hulkamaniac.com>
* Volo Zyko <volo.zyko@gmail.com>
* Andre Weissflog <floooh@gmail.com>
* Alexandre Perrot <alexandre.perrot@gmail.com>
* Emerson José Silveira da Costa <emerson.costa@gmail.com>
* Jari Vetoniemi <mailroxas@gmail.com>
* Sindre Sorhus <sindresorhus@gmail.com>
* James S Urquhart <jamesu@gmail.com>
* Boris Gjenero <boris.gjenero@gmail.com>
* jonas echterhoff <jonas@unity3d.com>
* Sami Vaarala <sami.vaarala@iki.fi>
* Jack A. Arrington <jack@epicpineapple.com>
* Richard Janicek <r@janicek.co>
* Joel Croteau <jcroteau@gmail.com>
* Haneef Mubarak <haneef503@gmail.com>
* Nicolas Peri <nicox@shivaengine.com> (copyright owned by ShiVa Technologies, SAS)
* Bernhard Fey <e-male@web.de>
* Dave Nicponski <dave.nicponski@gmail.com>
* Jonathan Jarri <noxalus@gmail.com>
* Daniele Di Proietto <daniele.di.proietto@gmail.com>
* Dan Dascalescu <dNOSPAMdascalescu@gmail.com>
* Thomas Borsos <thomasborsos@gmail.com>
* Ori Avtalion <ori@avtalion.name>
* Guillaume Blanc <guillaumeblanc.sc@gmail.com>
* Usagi Ito <usagi@WonderRabbitProject.net>
* Camilo Polymeris <cpolymeris@gmail.com>
* Markus Henschel <markus.henschel@yager.de>
* Ophir Lojkine <ophir.lojkine@eleves.ec-nantes.fr>
* Ryan Sturgell <ryan.sturgell@gmail.com> (copyright owned by Google, Inc.)
* Jason Green <jason@transgaming.com> (copyright owned by TransGaming, Inc.)
* Ningxin Hu <ningxin.hu@intel.com> (copyright owned by Intel)
* Nicolas Guillemot <nlguillemot@gmail.com>
* Sathyanarayanan Gunasekaran <gsathya.ceg@gmail.com> (copyright owned by Mozilla Foundation)
* Nikolay Vorobyov <nik.vorobyov@gmail.com>
* Jonas Platte <mail@jonasplatte.de>
* Sebastien Ronsse <sronsse@gmail.com>
* Glenn R. Wichman <gwichman@zynga.com>
* Hamish Willee <hamishwillee@gmail.com> (copyright owned by Mozilla Foundation)
* Sylvain Chevalier <sylvain.chevalier@gmail.com>
* Nathan Ross <nross.se@gmail.com>
* Zachary Pomerantz <zmp@umich.edu>
* Boris Tsarev <boristsarev@gmail.com>
* Mark Logan <mark@artillery.com> (copyright owned by Artillery Games, Inc.)
* Коренберг Марк <socketpair@gmail.com>
* Gauthier Billot <gogoprog@gmail.com>
* Árpád Goretity <h2co3@h2co3.org>
* Nicholas Wilson <nicholas@nicholaswilson.me.uk>
* Aaron Mandle <aaronmandle@gmail.com>
* Bailey Hayes <Bailey.Hayes@sas.com> (copyright owned by SAS Institute Inc.)
* Paul Holland <pholland@adobe.com>
* James Long <longster@gmail.com>
* David Anderson <danderson@mozilla.com> (copyright owned by Mozilla Foundation)
* Eric Rannaud <e@nanocritical.com> (copyright owned by Nanocritical Corp.)
* William Furr <wfurr@google.com> (copyright owned by Google, Inc.)
* Dan Glastonbury <dglastonbury@mozilla.com> (copyright owned by Mozilla Foundation)
* Warren Seine <warren.seine@aerys.in> (copyright owned by Aerys SAS)
* Petr Babicka <babcca@gmail.com>
* Akira Takahashi <faithandbrave@gmail.com>
* Victor Costan <costan@gmail.com>
* Pepijn Van Eeckhoudt <pepijn.vaneeckhoudt@luciad.com> (copyright owned by Luciad NV)
* Stevie Trujillo <stevie.trujillo@gmail.com>
* Edward Rudd <urkle@outoforder.cc>
* Rene Eichhorn <rene.eichhorn1@gmail.com>
* Nick Desaulniers <nick@mozilla.com> (copyright owned by Mozilla Foundation)
* Luke Wagner <luke@mozilla.com> (copyright owned by Mozilla Foundation)
* Matt McCormick <matt.mccormick@kitware.com>
* Thaddée Tyl <thaddee.tyl@gmail.com>
* Philipp Wiesemann <philipp.wiesemann@arcor.de>
* Jan Jongboom <janjongboom@gmail.com> (copyright owned by Telenor Digital AS)
* Tiago Quelhas <tiagoq@gmail.com>
* Reinier de Blois <rddeblois@gmail.com>
* Yuichi Nishiwaki <yuichi.nishiwaki@gmail.com>
* Jérôme Bernard <jerome.bernard@ercom.fr> (copyright owned by Ercom)
* Chanhwi Choi <ccwpc@hanmail.net>
* Fábio Santos <fabiosantosart@gmail.com>
* Thibaut Despoulain <thibaut@artillery.com> (copyright owned by Artillery Games, Inc.)
* Wei Tjong Yao <weitjong@gmail.com>
* Tim Guan-tin Chien <timdream@gmail.com>
* Krzysztof Jakubowski <nadult@fastmail.fm>
* Vladimír Vondruš <mosra@centrum.cz>
* Brion Vibber <brion@pobox.com>
* Philip Lafleur <sendsbeak@gmail.com>
* Javier Meseguer de Paz <j.meseguer@gmail.com>
* Michael A. Balazs <michael.balazs@gmail.com>
* Andreas Blixt <me@blixt.nyc>
* Haofeng Zhang <h.z@duke.edu>
* Cody Welsh <codyw@protonmail.com>
* Hoong Ern Ng <hoongern@gmail.com>
* Kagami Hiiragi <kagami@genshiken.org>
* Jan Bölsche <jan@lagomorph.de>
* Sebastian Matthes <sebastianmatthes@outlook.com> (copyright owned by Volkswagen AG)
* Robert Goulet <robert.goulet@autodesk.com> (copyright owned by Autodesk, Inc.)
* Juha Järvi <befunge@gmail.com>
* Louis Lagrange <lagrange.louis@gmail.com>
* Ying-Ruei Liang <thumbd03803@gmail.com>
* Stuart Geipel <lapimlu@gmail.com>
* Yeonjun Lim <yjroot@gmail.com>
* Andrew Karpushin <reven86@gmail.com>
* Felix Zimmermann <fzimmermann89@gmail.com>
* Sven-Hendrik Haase <svenstaro@gmail.com>
* Simon Sandström <simon@nikanor.nu>
* Khaled Sami <k.sami.mohammed@gmail.com>
* Omar El-Mohandes <omar.elmohandes90@gmail.com>
* Florian Rival <florian.rival@gmail.com>
* Mark Achée <mark@achee.com>
* Piotr Paczkowski <kontakt@trzeci.eu>
* Braden MacDonald <braden@bradenmacdonald.com>
* Kevin Cheung <kevin.cheung@autodesk.com> (copyright owned by Autodesk, Inc.)
* Josh Peterson <petersonjm1@gmail.com>
* eska <eska@eska.me>
* Nate Burr <nate.oo@gmail.com>
* Paul "TBBle" Hampson <Paul.Hampson@Pobox.com>
* Andreas Plesch <andreasplesch@gmail.com>
* Brian Armstrong <brian.armstrong.ece+github@gmail.com>
* Vincenzo Chianese <vincenz.chianese@icloud.com>
* Noam T.Cohen <noam@ecb.co.il>
* Nick Shin <nick.shin@gmail.com>
* Gregg Tavares <github@greggman.com>
* Tanner Rogalsky <tanner@tannerrogalsky.com>
* Richard Cook <rcook@tableau.com> (copyright owned by Tableau Software, Inc.)
* Arnab Choudhury <achoudhury@tableau.com> (copyright owned by Tableau Software, Inc.)
* Charles Vaughn <cvaughn@tableau.com> (copyright owned by Tableau Software, Inc.)
* Pierre Krieger <pierre.krieger1708@gmail.com>
* Jakob Stoklund Olesen <stoklund@2pi.dk>
* Jérémy Anger <angerj.dev@gmail.com>
* Derek Schuff <dschuff@chromium.org> (copyright owned by Google, Inc.)
* Ashley Sommer <flubba86@gmail.com>
* Dave Fletcher <graveyhead@gmail.com>
* Lars-Magnus Skog <ralphtheninja@riseup.net>
* Pieter Vantorre <pietervantorre@gmail.com>
* Maher Sallam <maher@sallam.me>
* Andrey Burov <burik666@gmail.com>
* Holland Schutte <hgschutte1@gmail.com>
* Kerby Geffrard <kerby.geffrard@gmail.com>
* cynecx <me@cynecx.net>
* Chris Gibson <cgibson@mrvoxel.com>
* Harald Reingruber <code*at*h-reingruber.at>
* Aiden Koss <madd0131@umn.edu>
* Dustin VanLerberghe <good_ol_dv@hotmail.com>
* Philip Bielby <pmb45-github@srcf.ucam.org> (copyright owned by Jagex Ltd.)
* Régis Fénéon <regis.feneon@gmail.com>
* Dominic Chen <d.c.ddcc@gmail.com> (copyright owned by Google, Inc.)
* Junji Hashimoto <junji.hashimoto@gmail.com>
* Heejin Ahn <aheejin@gmail.com> (copyright owned by Google, Inc.)
* Andras Kucsma <andras.kucsma@gmail.com>
* Mateusz Borycki <mateuszborycki@gmail.com>
* Franklin Ta <fta2012@gmail.com>
* Jacob Gravelle <jgravelle@google.com> (copyright owned by Google, Inc.)
* Kagami Sascha Rosylight <saschanaz@outlook.com>
* Benny Jacobs <benny@gmx.it>
* Ray Brown <code@liquibits.com>
* Christopher Serr <christopher.serr@gmail.com>
* Aaron Ruß <aaron.russ@dfki.de> (copyright owned by DFKI GmbH)
* Vilibald Wanča <vilibald@wvi.cz>
* Alex Hixon <alex@alexhixon.com>
* Vladimir Davidovich <thy.ringo@gmail.com>
<<<<<<< HEAD
* Christophe Gragnic <cgragnic@netc.fr>
* Murphy McCauley <murphy.mccauley@gmail.com>
* Anatoly Trosinenko <anatoly.trosinenko@gmail.com>
* Brad Grantham <grantham@plunk.org>
* Sam Clegg <sbc@chromium.org> (copyright owned by Google, Inc.)
* Joshua Lind <joshualind007@hotmail.com>
=======
* Hiroaki GOTO as "GORRY" <gorry@hauN.org>
>>>>>>> a69a0d57
<|MERGE_RESOLUTION|>--- conflicted
+++ resolved
@@ -269,13 +269,10 @@
 * Vilibald Wanča <vilibald@wvi.cz>
 * Alex Hixon <alex@alexhixon.com>
 * Vladimir Davidovich <thy.ringo@gmail.com>
-<<<<<<< HEAD
 * Christophe Gragnic <cgragnic@netc.fr>
 * Murphy McCauley <murphy.mccauley@gmail.com>
 * Anatoly Trosinenko <anatoly.trosinenko@gmail.com>
 * Brad Grantham <grantham@plunk.org>
 * Sam Clegg <sbc@chromium.org> (copyright owned by Google, Inc.)
 * Joshua Lind <joshualind007@hotmail.com>
-=======
 * Hiroaki GOTO as "GORRY" <gorry@hauN.org>
->>>>>>> a69a0d57
