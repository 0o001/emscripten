--- conflicted
+++ resolved
@@ -18,15 +18,12 @@
 
 See docs/process.md for more on how version tagging works.
 
-<<<<<<< HEAD
 2.0.30
 ------
 - Add `emscripten/thread_utils.h` helper header, which includes C++ utilities
   for proxying code to other threads.
 2.0.29
-=======
 3.0.1
->>>>>>> 8b6cc910
 -----
 
 3.0.0 - 11/22/2021
