This document describes changes between tagged Emscripten SDK versions.

Note that version numbers do not necessarily reflect the amount of changes
between versions. A version number reflects a release that is known to pass all
tests, and versions may be tagged more or less frequently at different times.

Note that there is *no* ABI compatibility guarantee between versions - the ABI
may change, so that we can keep improving and optimizing it. The compiler will
automatically invalidate system caches when the version number updates, so that
libc etc. are rebuilt for you. You should also rebuild object files and
libraries in your project when you upgrade emscripten.

Not all changes are documented here. In particular, new features, user-oriented
fixes, options, command-line parameters, breaking ABI changes, deprecations,
significant internal modifications and optimizations etc. generally deserve a
mention. To examine the full set of changes between versions, you can use git
to browse the changes between the tags.

See docs/process.md for more on how version tagging works.

3.1.36 (in development)
-----------------------
<<<<<<< HEAD
- Enable WASM_BIGINT support by default. (#19156)
- Bump the default minimum Firefox version from 65 to 68.
- Bump the default minimum Node version from 10.19 to 15.0.
=======
- The `USES_DYNAMIC_ALLOC` setting has been deprecated.  You can get the same
  effect from `-sMALLOC=none`. (#19164)
>>>>>>> aa860ca2

3.1.35 - 04/03/23
-----------------
- The following JavaScript runtime functions were converted to JavaScript
  library functions:
   - UTF8ArrayToString
   - UTF8ToString
   - stringToUTF8Array
   - stringToUTF8
   - lengthBytesUTF8
  If you use any of these functions in your JS code you will now need to include
  them explictly in one of the following ways:
   - Add them to a `__deps` entry in your JS library file (with leading $)
   - Add them to `DEFAULT_LIBRARY_FUNCS_TO_INCLUDE` (with leading $)
   - Add them to `EXPORTED_FUNCTIONS` (without leading $)
   - Set `-sLEGACY_RUNTIME` to include all of them at once.
- `FS.loadFilesFromDB` and `FS.saveFilesToDB` were removed.  We think it's
  unlikly there were any users of these functions since there is now a separate
  IDBFS filesystem for folks that want persistence. (#19049)
- `allocateUTF8` and `allocateUTF8OnStack` library function moved to
  `library_legacy.js`.  Prefer the more accurately named `stringToNewUTF8` and
  `stringToUTF8OnStack`. (#19089)
- `SDL_image` port was updated to version 2.6.0.
- `-z` arguments are now passed directly to wasm-ld without the need for the
  `-Wl,` prefix.  This matches the behaviour of both clang and gcc. (#18956)
- Reverted #18525 which runs the JS pre-processor over files passed via
  --pre-js and --post-js.  It turned out this change caused issue for several
  folks who had JS files with lines that start with `#` so can't be run through
  the pre-processor.  If folks want to re-enable this we can looks into ways to
  make it conditional/optional.
- The `{{{ cDefine('name') }}}` helper macro can now be simplified to just `{{{
  cDefs.name }}}`.

3.1.34 - 03/14/23
-----------------
- Fix for using `EM_JS` functions defined in other object files.  This was a bug
  that was introduced when `LLD_REPORT_UNDEFINED` was enabled by default back in
  3.1.28. (#18928)
- The prefered way to enable pthread is now to just the the standard `-pthread`
  flag.  The `-sUSE_PTHREADS` setting still works but is marked as legacy and
  will generate a warning in `-sSTRICT` mode.
- When targeting node, and using `-sMODULARIZE`, we no longer internally catch
  unhandled promise rejections or exit status code. That is to say the,
  `NODEJS_CATCH_REJECTION` and `NODEJS_CATCH_EXIT` are no longer compatible
  with `-sMODULARIZE`.   

3.1.33 - 03/08/23
-----------------
- Initial support for C++20 modules.  We have added a very simple test in form
  of `other.test_cpp_module`. (#18915)
- Removed `sys/sysctl.h` compatibility header.  We don't implement the function
  it defines. (#18863)
- Update SDL2_ttf port to 2.20.2 (#18804)
- Update glfw header to 3.3.8 (#18826)
- The `LLD_REPORT_UNDEFINED` setting has been removed.  It's now essentially
  always enabled. (#18342)
- Added `-sEXPORT_KEEPALIVE` to export symbols. When using
  `MINIMAL_RUNTIME`, the option will be **disabled** by default.
  This option simply exports the symbols on the module object, i.e.,
  `Module['X'] = X;`
- The WasmFS OPFS backend is now faster in browsers that implement
  [`Atomics.waitAsync`](https://caniuse.com/mdn-javascript_builtins_atomics_waitasync).
  (#18861)
- The `emscripten_proxy_async_with_callback` API was replaced with a simpler
  `emscripten_proxy_callback` API that takes a second callback to be called if
  the worker thread dies before completing the proxied work.  

3.1.32 - 02/17/23
-----------------
- Added new linker option `-sEXCEPTION_STACK_TRACES` which will display a stack
  trace when an uncaught exception occurs. This defaults to true when
  `ASSERTIONS` is enabled. This option is mainly for the users who want only
  exceptions' stack traces without turning `ASSERTIONS` on. (#18642 and #18535)
- `SUPPORT_LONGJMP`'s default value now depends on the exception mode. If Wasm
  EH (`-fwasm-exception`) is used, it defaults to `wasm`, and if Emscripten EH
  (`-sDISABLE_EXCEPTION_CATCHING=0`) is used or no exception support is used, it
  defaults to `emscripten`. Previously it always defaulted to `emscripten`, so
  when a user specified `-fwasm-exceptions`, it resulted in Wasm EH + Emscripten
  SjLj, the combination we do not intend to support for the long term.
- Added support for Wasm-based AudioWorklets for realtime audio processing
  (#16449)
- Synchronous proxying functions in emscripten/proxying.h now return errors
  instead of hanging forever when the worker thread dies before the proxied work
  is finished.

3.1.31 - 01/26/23
-----------------
- Symbols that were previously exported from native code, but only for internal
  reasons, are no longer exported on the `Module` object by default.  For
  example, previously if you were using `Module._malloc` but not explicitly
  including `_malloc` in `EXPORTED_FUNCTIONS`, it might have been exported
  anyway due to internal use of `malloc` within the JS library code. (#18564)
- The `STACK_SIZE`, `STACK_ALIGN`, `POINTER_SIZE`, and `ASSERTIONS` JavaScript
  globals were removed by default.  In debug builds a clear error is shown if
  you try to use these. (#18503)
- --pre-js and --post-js files are now fed through the JS preprocessor, just
  like JS library files and the core runtime JS files.  This means they can
  now contain #if/#else/#endif blocks and {{{ }}} macro blocks. (#18525)
- `-sEXPORT_ALL` can now be used to export symbols on the `Module` object
  when used with `-sMINIMAL_RUNTIME` and `-sMODULARIZE` together. (#17911)
- The llvm version that emscripten uses was updated to 17.0.0 trunk.

3.1.30 - 01/11/23
-----------------
- The default pthread stack size will now be set to match `-sSTACK_SIZE` by
  default.  Set `DEFAULT_PTHREAD_STACK_SIZE` explicitly to override this.
  (#18479)
- The `buffer` JavaScript variable was removed.  This underlying buffer is
  still accessible via `wasmMemory.buffer` or `HEAPXX.buffer`.  In debug builds,
  a clear error is shown if you try to use it.  (#18454)
- The SDLv1 header directory is no longer added to the include path by default.
  This means if you include SDL headers without the explicit version in them
  (e.g. `SDL_events.h`) you will now need to add `-sUSE_SDL` explicitly at
  compile time.  If you include the SDL headers with the directory name included
  (e.g. `SDL/SDL_events.h`) you will not be affected by this change. (#18443)
- Significant improvements were made (in the version of LLVM associated with
  this emsdk release) to the quality of DWARF debug info when building in
  optimized mode. See https://reviews.llvm.org/D140373. Using the -O1 flag is
  recommended if a program is too large or slow to debug with -O0 (although
  -O0 is still better for debugging when feasible).

3.1.29 - 01/03/23
-----------------
- Fixed bug in `PROXY_TO_PTHREAD` whereby certain async operations on the main
  thread would cause the whole program to exit, even when the proxied main
  function was still running. (#18372)
- Added `Module.pthreadPoolReady` promise for the `PTHREAD_POOL_DELAY_LOAD`
  mode that allows to safely join spawned threads. (#18281)
- PThreads can now be safely spawned on-demand in Node.js even without a PThread
  pool (`PTHREAD_POOL_SIZE`) or proxying (`PROXY_TO_PTHREAD`) options. (#18305)

3.1.28 - 12/08/22
-----------------
- `LLD_REPORT_UNDEFINED` is now enabled by default.  This makes undefined symbol
  errors more precise by including the name of the object that references the
  undefined symbol. The old behaviour (of allowing all undefined symbols at
  wasm-ld time and reporting them later when processing JS library files) is
  still available using `-sLLD_REPORT_UNDEFINED=0`. (#16003)
- musl libc updated from v1.2.2 to v1.2.3. (#18270)
- The default emscripten config file no longer contains `EMSCRIPTEN_ROOT`.  This
  setting has long been completely ignored by emscripten itself. For
  applications that wish to know where emscripten is installed looking for
  `emcc` in the `PATH` has long been the recommended method (i.e. `which emcc`).
  (#18279)
- More accurate synchronisation of `emscripten_get_now` clocks between main
  thread and pthreads.
  This also changes the absolute value returned by the function, but it shouldn't
  affect correct usages as the function has always returned different values on
  different platforms, and is clearly documented as "only meaningful in
  comparison to other calls to this function". (#18267)
- Emscripten will now search your PATH for binaryen, llvm, and node if the
  corresponding config file settings (`BINARYEN_ROOT`, `LLVM_ROOT`, `NODE_JS`)
  are not set.  Allows emscripten to run with an empty config file given the
  right tools in the PATH. (#18289)

3.1.27 - 11/29/22
-----------------
- Add support for `-sEXPORT_ES6`/`*.mjs` on Node.js. (#17915)
- Idle workers in a PThread pool no longer prevent Node.js app from exiting. (#18227)
- The default `STACK_SIZE` was reduced from 5MB to 64KB.  Projects that use more
  than 64Kb of stack will now need specify `-sSTACK_SIZE` at link time.  For
  example, `-sSTACK_SIZE=5MB` can be used to restore the previous behaviour.
  To aid in debugging, as of #18154, we now also place the stack first in memory
  in debug builds so that overflows will be immediately detected, and result in
  runtime errors.  This change brings emscripten into line with `wasm-ld` and
  wasi-sdk defaults, and also reduces memory usage by default.  In general,
  WebAssembly stack usage should be lower than on other platforms since a lot of
  state normally stored on the stack is hidden within the runtime and does not
  occupy linear memory at all.  The default for `DEFAULT_PTHREAD_STACK_SIZE` was
  also reduced from 2MB to 64KB to match.
- Improved error messages for writing custom JS libraries. (#18266)

3.1.26 - 11/17/22
-----------------
- Inline with the recent changes to llvm and binaryen, emscripten will now, by
  default, enable the sign-extension and mutable-globals WebAssembly proposals.
  In order to do so the default minimum safari version (`MIN_SAFARI_VERSION`)
  was updated from 12.0 to 14.1, and support for the old EdgeHTML engine
  (`MIN_EDGE_VERSION`) was removed by default.  If you want to continue to
  support these older engines you can use these settings
  (`-sMIN_SAFARI_VERSION=120000` and/or `-sMIN_EDGE_VERSION=44`) to revert to
  the previous defaults, which will result in the new proposals being disabled.
  Note that in order to avoid support for the sign-extension emscripten uses
  a binaryen pass, so targeting older browsers requires the running of wasm-opt
  and is therefore incompatible with `ERROR_ON_WASM_CHANGES_AFTER_LINK` (i.e.
  fast linking). (#17690)
- Added `--reproduce` command line flag (or equivalently `EMCC_REPRODUCE`
  environment variable).  This options specifies the name of a tar file into
  which emscripten will copy all of the input files along with a response file
  that will allow the command to be replicated.  This can be useful for sharing
  reproduction cases with others (inspired by the lld option of the same name).
  (#18160)
- In non-optimizing builds emscripten will now place the stack first in memory,
  before global data.  This is to get more accurate stack overflow errors (since
  overflow will trap rather corrupting global data first).  This should not
  be a user-visible change (unless your program does something very odd such
  depending on the specific location of stack data in memory). (#18154)

3.1.25 - 11/08/22
-----------------
- The `TOTAL_STACK` setting was renamed to `STACK_SIZE`.  The old name will
  continue to work as an alias. (#18128)
- Exporting `print`/`printErr` via `-sEXPORTED_RUNTIME_METHODS` is deprecated in
  favor of `out`/`err`.  The former symbols are supposed to be used with
  `-sINCOMING_MODULE_JS_API` instead. (#17955)
- aio.h was removed from the sysroot.  Emscripten doesn't support any of the
  functions in this header.
- Clang's function pointer cast warnings (enabled with `-Wcast-function-type`)
  are now stricter. This warning is intended to help with CFI errors but also
  helps wasm builds since wasm traps on such type mismatches in indirect calls.
  We recommend that users enable it to prevent such errors (which can be hard to
  debug otherwise). The older (less strict) behavior is also still possible with
  `-Wcast-function-type -Wno-cast-funtion-type-strict` (or
  `-Wno-error=cast-function-type-strict` if you want the warnings to be visible
  but not errors). See https://reviews.llvm.org/D134831
- libcxx and libcxxabi updated to LLVM 15. (#18113)

3.1.24 - 10/11/22
-----------------
- In Wasm exception mode (`-fwasm-exceptions`), when `ASSERTIONS` is enabled,
  uncaught exceptions will display stack traces and what() message. (#17979 and
  #18003)
- It is now possible to specify indirect dependencies on JS library functions
  directly in C/C++ source code.  For example, in the case of a EM_JS or EM_ASM
  JavaScript function that depends on a JS library function.  See the
  `EM_JS_DEPS` macro in the `em_macros.h` header.  Adding dependencies in this
  way avoids the need to specify them on the command line with
  `-sDEFAULT_LIBRARY_FUNCS_TO_INCLUDE`. (#17854)

3.1.23 - 09/23/22
-----------------
- The `__EMSCRIPTEN_major__/minor__/tiny__` macros are no longer defined on the
  command line but require `<emscripten.h/>` (or just `<emscripten/version.h>`
  to be included. (#17883)
- Linking of bitcode files using `emcc -r` + `-flto` is no longer supported.
  `emcc -r` will now always use lld to link to an object file.  This matches the
  behavior of upstream llvm where bitcode linking using lld does not exist.
  The recommend way to combine bitcode input is to use library files (`ar`
  archives).  See #13492 for more details.

3.1.22 - 09/19/22
-----------------
- compiler-rt updated to LLVM 15. (#17802)
- Using `-Oz` or `-Os` will no longer pass `-fno-inline-functions` to clang and
  instead rely on clang's normal inline heuristics for these optimization
  levels.  `-fno-inline-functions` can be passed explicitly if needed.
- C++17 is now the default version of the C++ standard used by the compiler.
  This is due to an upstream change in llvm.  Use `-std=c++14` (or technically
  `-std=gnu++14`) to revert to the previous default.
- Closure warnings are now controlled via the standard `-Wclosure` warning flags
  rather than via a specific/custom `CLOSURE_WARNINGS` setting.  The old
  setting continues to work but will issue a deprecation warning.
  If you link with `-Werror` but you don't want closure warnings to be errors
  you can add `-Wno-error=closure` or `-Wno-closure`.

3.1.21 - 09/09/2022
-------------------
- Update SDL2 port to 2.24.0 (#17748)
- The `LEGACY_RUNTIME` setting is no longer enabled by default.  If you use any
  of these legacy runtime functions (except in library code with explicit
  dependencies) then you would need to set `LEGACY_RUNTIME` on the command line
  or add the ones you need to `DEFAULT_LIBRARY_FUNCS_TO_INCLUDE`:
   - addFunction
   - removeFunction
   - allocate
   - AsciiToString
   - stringToAscii
   - UTF16ToString
   - stringToUTF16
   - lengthBytesUTF16
   - UTF32ToString
   - stringToUTF32
   - lengthBytesUTF32
   - allocateUTF8
   - allocateUTF8OnStack
   - writeStringToMemory
   - writeArrayToMemory
   - writeAsciiToMemory
   - intArrayFromString
   - intArrayToString
   - warnOnce
   - ccall
   - cwrap
  Although this is technically a breaking change for those who use these
  functions, there are assertion in debug builds that catch such usages and
  direct towards how to fix the issue.

3.1.20 - 08/24/2022
-------------------
- The `getTempRet0`/`setTempRet0` helper functions are now implemented directly
  in WebAssembly, rather than supplied by the JS host.  This simplifies the
  wasm/JS interface.  These function are no longer exported in all cases.  If
  your code directly calls these functions from JS, you can add them to
  `-sEXPORTED_RUNTIME_METHODS`.
- Several linux-specific headers were removed from the emscripten sysroot. None
  of the functionality in these headers was ever supported by emscripten. For
  example `sys/soundcard.h` and `sys/ptrace.h`. (#17704)

3.1.19 - 08/17/2022
-------------------
- Old method of metadata extraction via wasm-emscripten-finalize removed
  in favor of local python code. (#16529)

3.1.18 - 08/01/2022
-------------------
- The tests/ directory was renamed to just test/ to match other project close
  emscripten (llvm, wabt, binaryen).  This should not effect any users of
  emscripten, only developers. (#17502)
- The llvm version that emscripten uses was updated to 16.0.0 (#17534)
- worker.js now propagates unhandled promise rejections to the main thread the
  same way it propagates uncaught exceptions.

3.1.17 - 07/22/2022
-------------------
- Add support for dynamic linking with Asyncify. (#15893)
- A source map file and DWARF info in the wasm can now be emitted at the same if
  the user gives the both options: `-g -gsource-map`. (#17484)
- The `align` argument to the makeGetValue/makeSetValue JS library macros was
  removed (and replaced with an assert) as it had no uses internally and was
  removed (and replaced with an assert) as it had now uses internally and was
  untested.
- Removed unused `calledMain` global variable from the JS runtime.  Folks who
  want to know when main is done can use `Module[postRun]`.

3.1.16 - 07/14/2022
-------------------
- Warnings generated by the JS compiler (compiler.js) are now propagated back
  to the emcc compiler driver which means that `-Werror` builds will now fail
  in the presence of JS compiler warnings.  As usual `-Wno-js-compiler` and
  `-Wno-error=js-compiler)` can be used to control these warnings. (#17365)
- When JS library functions are included as part of `EXPORTED_RUNTIME_METHODS`
  it is no longer necessary to also add them to
  `DEFAULT_LIBRARY_FUNCS_TO_INCLUDE`.  This change allows us to transition
  runtime functions to JS library functions without the need to folks to add
  `DEFAULT_LIBRARY_FUNCS_TO_INCLUDE`. (#17369)
- The following function, which were previously part of the default runtime, are
  now JS library functions:
   - addFunction
   - removeFunction
   - allocate
   - AsciiToString
   - stringToAscii
   - UTF16ToString
   - stringToUTF16
   - lengthBytesUTF16
   - UTF32ToString
   - stringToUTF32
   - lengthBytesUTF32
   - allocateUTF8
   - allocateUTF8OnStack
   - writeStringToMemory
   - writeArrayToMemory
   - writeAsciiToMemory
   - intArrayFromString
   - intArrayToString
   - warnOnce
   - ccall
   - cwrap
  However, they all still available by default due to a new setting called
  `LEGACY_RUNTIME` which is enabled by default.  When `LEGACY_RUNTIME` is
  disabled (which it may be in the future) these symbols would only be included
  if there were explicitly exported via `EXPORTED_RUNTIME_METHODS` or added to
  `DEFAULT_LIBRARY_FUNCS_TO_INCLUDE`.  `LEGACY_RUNTIME` is disabled by default
  in `STRICT` mode so this change only effects users of `STRICT` mode. (#17370,
  #17403)
- The `run` runtime function is no longer exported by default.  It can be added
  to `EXPORTED_RUNTIME_METHODS` if needed.
- The getWasmTableEntry/setWasmTableEntry library function are no longer
  included by default.  Add them to `DEFAULT_LIBRARY_FUNCS_TO_INCLUDE` or
  `EXPORTED_RUNTIME_METHODS` if you want to use them outside of JS library code.
- The type of `time_t` was restored 64-bit after being converted to 32-bit in
  3.1.11. (#17401)

3.1.15 - 07/01/2022
-------------------
- The JS library helper function `hasExportedFunction` has been replaced with
  `hasExportedSymbol`, which takes an unmangled (no leading underscore) symbol
  name.
- Post-link metadata extraction switched from wasm-emscripten-finalize
  (binaryen) to python code within emscripten.  This change should have no
  semantic effect, but can temporarily be reverted by setting
  `EMCC_READ_METADATA=binaryen` in the environment. (#17337)
- Added a shim for `BigInt64Array` so `-sWASM_BIGINT` can be used in Safari
  v14. (#17103)

3.1.14 - 06/20/2022
-------------------
- emcc now accepts `-print-file-name` and reports the correct library paths in
  `-print-search-dirs`.
- `tools/file_packager` no longer generates (or requires) any "pre-js" code when
  running in `--embed-file` mode.  Instead the embedded files are loaded at
  static constructor time.
- Emscripten now knows what minimum browser versions the `WASM_BIGINT` feature
  requires and will automatically set the defaults accordingly. (#17163)
- Embind now supports binding to functions specified as `noexcept`. (#17140)
- Weak undefined symbols fixed in dynamic linking. (#17164)
- Internally, the name of `main` function now gets mangled (by clang) in the
  same way as with other wasm targets.  This means that within the wasm module
  the name of the main function can now be `__main_argc_argv`, but, since we
  still export this to JS as `_main`, this should not be a user-visible change.
- Use of pkg-config from cmake not longer causes the C++ include path to be
  broken. (#17137)
- `emscripten_runtime_keeplive_push()` and `emscripten_runtime_keeplive_push()`
  are now exposed to native code and can be used to keep the runtime alive
  without immediately unwinding the event loop (as
  `emscripten_exit_with_live_runtime()` does). (#17160)
- The file packager option `--use-preload-cache` now only invalidates the
  cache if the data contents has changed. (#16807)

3.1.13 - 06/02/2022
-------------------
- xlocale.h compatibility header was restored after being removed in 3.1.12.

3.1.12 - 05/25/2022
-------------------
- Fix crash, introduced in 3.1.11, which occurred when using pointer types
  (types ending in `*`) with getValue/setValue library functions. (#17028)
- Fix possible deadlock in multi-threaded builds that use EXIT_RUNTIME=0 with
  ASSERTIONS enabled. This was introduced in 3.1.3 as part of #16130. (#17044)

3.1.11 - 05/21/2022
-------------------
- The return value of `emscripten_get_compiler_setting` was changed from `int`
  to `long` so that it is compatible with `MEMORY64`.  The return value of this
  function sometimes contains a pointer value so `int` is not sufficiently
  wide under `wasm64`. (#16938)
- The `EM_BUILD_VERBOSE` environment variable only effects test code these days
  and therefore was renamed to `EMTEST_BUILD_VERBOSE`. (#16904)
- compiler-rt updated to LLVM 14. (#16991)
- libc++ updated to LLVM 14. (#17000)
- libc++abi updated to LLVM 14. (#16993)

3.1.10 - 05/02/2022
-------------------
- Bug fixes

3.1.9 - 04/21/2022
------------------
- The `-sSHELL_FILE` setting, which (unlike the --shell-file command line
  options) we believe was never tested or externally used, has been removed.
  (#16589)
- A warning is now issued when passing C++-only settings such
  `-sEXCEPTION_CATCHING_ALLOWED` when not linking as C++. (#16609)
- Introduce a new [proxying
  API](https://emscripten.org/docs/api_reference/proxying.h.html) for proxying
  work between threads.

3.1.8 - 03/24/2022
------------------
- Command line settings (`-s`) are now type checked.  For example, passing a
  string to a boolean setting will now generate an error (e.g.
  `-sEXIT_RUNTIME=foo`).  Previously, the value of `foo` would have have been
  interpreted as non-zero and accepted as valid. (#16539)
- A warning (limited-postlink-optimizations) was added that gets shown when
  binaryen optimizations are limited due to DWARF information being requested.
  Several binaryen passed are not compatible with the preservation of DWARF
  information. (#16428)
- Use normalized mouse wheel delta for GLFW 3 in `library_glfw.js`. This changes
  the vertical scroll amount for GLFW 3. (#16480)
- The emsdk binaries for macOS now require macOS 10.14 Mojave (or above).
  Prior versions of emsdk could run on 10.11 (or above), but supporting those
  older versions recently became harder.
- The SDL_mixer library can be configured to support MIDIs by passing "mid"
  to the SDL2_MIXER_FORMATS setting. It uses Timidity, and you must provide
  your own instrument sound files and mount them at "/etc/timidity". (#16556)

3.1.7 - 03/07/2022
-------------------
- Remove unmaintained ASMFS filesystem backend and associated `-sASMFS`
  settings.  The new wasmfs filesystem is far enough along that it seems clear
  that ASMFS will not need to be revived.
- Fix deadlock in `munmap` that was introduced in 3.1.5.  The deadlock would
  occur in multi-threaded programs when a partial unmap was requested (which
  emscripten does not support). (#16413)
- Added new compiler+linker option -sSHARED_MEMORY=1, which enables targeting
  a shared WebAssembly.Memory. (#16419)
- Added new API "Wasm Workers", which is an alternative to pthreads for building
  multithreaded applications, enabled via -sWASM_WORKERS=1 (#12833)

3.1.6 - 02/24/2022
------------------
- Remove support for deprecated `EMMAKEN_COMPILER`, `EMMAKEN_CFLAGS`, and
  `EMMAKEN_NO_SDK`  environment variables.  These are all legacy and redundant
  in the face of other settings/flags:
   - `EMMAKEN_COMPILER` -> `LLVM_ROOT` in the config settings
   - `EMMAKEN_CFLAGS` -> `EMCC_CFLAGS`
   - `EMMAKEN_NO_SDK` -> standard `-nostdlib` and `-nostdinc` flags
- emscripten will no longer automatically create a config file if it can't
  find one in the configured location.  Instead, it will error out and point the
  user to the `--generate-config` option, in case that is what they want.
  (#13962)

3.1.5 - 02/17/2022
------------------
- Emscripten no longer uses the `allocate()` runtime function.  For backwards
  compatibility with external JS code we still include this function by default
  but it will no longer be included in `-sSTRICT` mode.  Usages of this function
  are generally best replaced with `_malloc`, `stackAlloc` or `allocateUTF8`.

3.1.4 - 02/14/2022
------------------
- Due to an llvm change (https://reviews.llvm.org/D118573) some clang flags
  that did not previously have any effect are now honored (e.g.
  `-fnew-alignment` and `-fshort-wchar`).
- llvm dependency updated to 15.0.0 to match upstream. (#16178)
- The `__EMSCRIPTEN_major__`, `__EMSCRIPTEN_minor__` and `__EMSCRIPTEN_tiny__`
  macros are now available via the `emscripten/version.h` header file.  For the
  time being, unless you enable `-sSTRICT`, these are still also defined
  directly on the command line.  If you use these macros please make sure you
  include `emscripten/version.h` (or `emscripten.h` which indirectly includes
  it). (#16147)

3.1.3 - 01/31/2022
------------------
- The file packager now supports embedding files directly into wasm memory and
  `emcc` now uses this mode when the `--embed-file` option is used.  If you
  use `file_packager` directly it is recommended that you switch to the new mode
  by adding `--obj-output` to the command line. (#16050)
- The `--bind` flag used to enable embind has been deprecated in favor of
  `-lembind`.  The semantics have not changed and the old flag continues to
  work. (#16087)
- New setjmp/longjmp support using Wasm EH instructions is added, which is
  faster and reduces code size. You need a browser that supports Wasm EH spec to
  use it. The new SjLj support is enabled by `-sSUPPORT_LONGJMP=wasm`. This can
  be used with Wasm exception support (`-fwasm-exceptions`), but not with
  Emscripten exception support (`-fexceptions` or
  `-sDISABLE_EXCEPTION_CATCHING=0`). When using Wasm EH with Wasm SjLj, there is
  one restriction that you cannot directly call `setjmp` within a `catch`
  clause. (Calling another function that calls `setjmp` is fine.)
  (#14976 and #16072)

3.1.2 - 01/20/2022
------------------
- A new setting, `POLYFILL`, was added which is on by default but can be disabled
  (via `-sNO_POLYFILL`) to prevent emscripten from outputing needed polyfills.
  For default browser targets, no polyfills are needed so this option only has
  meaning when targeting older browsers.
- `EVAL_CTORS` has been rewritten and improved. The main differences from before
  are that it is much more capable (it can now eval parts of functions and not
  just all or nothing, and it can eval more wasm constructs like globals). It is
  no longer run by default, so to use it you should build with `-s EVAL_CTORS`.
  See `settings.js` for more details. (#16011)
- `wasmX` test suites that are defined in `test_core.py` have been renamed to
  `coreX` to better reflect where they are defined.  The old suite names such
  as `wasm2` will continue to work for now as aliases.

3.1.1 - 01/08/2022
------------------
- Happy new year!
- Updated SDL 2 port to upstream version 2.0.18 (from a patched 2.0.10). This
  includes all downstream patches and many upstream changes.
- libc++ library updated to llvm-13. (#15901)
- libc++-abi library updated to llvm-13. (#15904)
- compiler-rt library updated to llvm-13. (#15906)
- Added new internal/debugging related environment variable
  EM_FORCE_RESPONSE_FILES that can be set to 0 to force disable the use of
  response files, and to 1 to force enable response files. If not set,
  response files will be used if command lines are long (> 8192 chars). (#15973)

3.1.0 - 12/22/2021
------------------
- Emscripten in starting to use ES6 features in its core libraries (at last!).
  For most users targeting the default set of browsers this is a code size win.
  For projects targeting older browsers (e.g. `-sMIN_CHROME_VERSION=10`),
  emscripten will now run closure compiler in `WHITESPACE_ONLY` mode in order to
  transpile any ES6 down to ES5.  When this automatic transpilation is performed
  we generate a warning which can be disabled (using `-Wno-transpile`) or by
  explicitly opting in-to or out-of closure using `--closure=1` or
  `--closure=0`. (#15763).

3.0.1 - 12/17/2021
------------------
- Deprecate `EMMAKEN_CFLAGS` is favor of `EMCC_CFLAGS`.
- Fixed an issue where user provided --js-library directives would not be
  processed as the last item after all system provided JS libraries have been
  added to the build. This fix enables overriding WebGL 2 symbols from user JS
  libraries.

3.0.0 - 11/22/2021
------------------
- A set of internally-unused functions were removed from `parseTools.js`.  While
  emscripten no longer needs any of these functions, there is slim chance that
  some external JS library is depending on them.  Please file issues if any such
  library code is found.  The removed/unused functions are:
   `removePointing`, `pointingLevels`, `removeAllPointing`, `isVoidType`,
   `isStructPointerType`, `isArrayType`, `isStructType`, `isVectorType`,
   `isStructuralType` `getStructuralTypeParts`, `getStructuralTypePartBits`,
   `isFunctionDef`, `isPossiblyFunctionType`, `isFunctionType`, `getReturnType`,
   `splitTokenList`, `_IntToHex`, `IEEEUnHex`, `Compiletime.isPointerType`,
   `Compiletime.isStructType`, `Compiletime.INT_TYPES`, `isType`.
- The example `shell.html` and `shell_minimal.html` templates no longer override
  `printErr` on the module object.  This means error message from emscripten and
  stderr from the application will go to the default location of `console.warn`
  rather than `console.error`.  This only effects application that use the
  example shell html files.
- The version of musl libc used by emscripten was upgraded from v1.1.15 to
  v1.2.2.  There could be some minor size regressions (or gains) due to changes
  in upstream musl code but we don't expect anything major.  Since this is a
  fairly substantial change (at least internally) we are bumping the major
  version of Emscripten to 3. (#13006)
- Added support for specifying the text encoding to be used in response filenames
  by passing the encoding as a file suffix (e.g. "a.rsp.utf-8" or "a.rsp.cp1252").
  If not specified, the encoding is autodetected as either UTF-8 or Python
  default "locale.getpreferredencoding()". (#15406, #15292, #15426)

2.0.34 - 11/04/2021
-------------------
- Symbols marked as visibility hidden are no longer exported from C/C++
  code when building with `SIDE_MODULE`, `MAIN_MODULE` or `LINKABLE`.  If you
  need to export a hidden symbol you can still do so by adding it to
  EXPORTED_FUNCTIONS.

2.0.33 - 11/01/2021
-------------------
- Bug fixes

2.0.32 - 10/19/2021
-------------------
- Internal-only library functions can now be marked as `__internal: true` in JS
  system libraries.  Such symbols should not be used by external libraries and
  are subject to change.  As of now we generate warning when external libraries
  depend on the these symbols.
- Stub functions from `library_syscall.js` and `library.js` were replaced with
  native code stubs (See `system/lib/libc/emscripten_syscall_stubs.c`).  This
  should be better for wasm module portability as well as code size.  As part
  of this change the return value of `popen` was fixed to return NULL rather
  than -1 and the `getpwnam` family of functions were changed to return an
  error rather than throw a JavaScript exception (this behaviour matches what
  the other stub functions do).  As before, the `ALLOW_UNIMPLEMENTED_SYSCALLS`
  setting controls whether of not these stubs get included at link time, and
  `STRICT` disables this setting.
- Emscripten will now warn when linker-only flags are specified in
  compile-only (`-c`) mode.  Just like with clang itself, this warning can be
  disabled using the flag: `-Wno-unused-command-line-argument`.
- Internal symbol names for musl syscalls changed from number-based (e.g.
  `__syscall22`) to name-based (e.g. `__syscall_open`).  This should not be
  a visible change except for folks trying to intercept/implement syscalls
  in native code (#15202).
- Fixed launcher batch script issues on Windows, and added two env. vars
  EM_WORKAROUND_PYTHON_BUG_34780 and EM_WORKAROUND_WIN7_BAD_ERRORLEVEL_BUG that
  can be enabled to work around a Windows Python issue
  https://bugs.python.org/issue34780 , and a Windows 7 exit code issue (#15146)
- Support a new CMake property `EMSCRIPTEN_SYSTEM_PROCESSOR` which can be used
  to override the default value of `CMAKE_SYSTEM_PROCESSOR` set by the
  toolchain file.
- Remove support for the `EMIT_EMSCRIPTEN_METADATA` setting.  This setting has
  been deprecated for some time now and we don't know of any remaining reasons to
  keep it around.
- Add JavaScript API `Emval.{toHandle, toValue}` as well as a C++ method
  `val::as_handle()` to allow passing values between the `val` class and
  `EM_JS`/ `EM_ASM` JavaScript snippets. (#15279)
- Added SAFE_HEAP=2 option which tests safe heap behavior for wasm-only builds
  (allowing unaligned memory accesses, which would not work in Wasm2JS but in
   wasm would be correct but potentially slow).

2.0.31 - 10/01/2021
-------------------
- Bug fixes

2.0.30 - 09/14/2021
-------------------
- Bug fixes

2.0.29 - 08/26/2021
-------------------
- Bug fixes

2.0.28 - 08/23/2021
-------------------
- Added some support for signal handling libc functions (raise, kill,
  sigaction, sigpending, etc).  We still don't have a way to deliver signals from
  the outside but these at least now work for sending signals to the current
  thread (JS context) (#14883).
- Remove the workaround used in emcmake and emmake that removed directories
  with sh.exe from PATH on Windows when MinGW Makefiles generator was used.
  This was needed with CMake versions older than 3.17.0. If you get an error
  "sh.exe was found in your PATH" on Windows, you can either update to CMake
  3.17.0 or newer, or remove the offending directory from your PATH. See
  https://github.com/Kitware/CMake/commit/82ddcf0db1d220564145122c3cce25d25ee0e254
  for more information. (#14930)

2.0.27 - 08/12/2021
-------------------
- Added `EM_ASYNC_JS` macro - similar to `EM_JS`, but allows using `await`
  inside the JS block and automatically integrates with Asyncify without
  the need for listing the declared function in `ASYNCIFY_IMPORTS` (#9709).
- Errors that occur on pthreads (e.g. uncaught exception) will now get re-thrown
  on the main thread rather than simply being logged (#13666).

2.0.26 - 07/26/2021
-------------------
- When building ports with the `embuilder` tool some of the names of the
  libraries have changed (they now match the filenames in the `tools/ports/`
  directory). For example `sdl-image` is now `sdl_image` (#14737).
- Undefined data symbols (in static executables) are no longer silently ignored
  at link time.  The previous behaviour (which was to silently give all
  undefined data symbols address zero, which could lead to bugs)
  can be enabled by passing either `-Wl,--allow-undefined` or
  `-Wl,--unresolved-symbols=ignore-all`.
- The alignment of `long double`, which is a 128-bit floating-point value
  implemented in software, is reduced from 16 to 8. The lower alignment allows
  `max_align_t` to properly match the alignment we use for malloc, which is 8
  (raising malloc's alignment to achieve correctness the other way would come
  with a performance regression). (#10072)
- The `alignMemory` function is now a library function and therefore not
  included by default.  Debug builds will automatically abort if you try
  to use this function without including it.  The normal library `__deps`
  mechanism can be used to include it, or can be added to
  `DEFAULT_LIBRARY_FUNCS_TO_INCLUDE`.
- dlopen can now load libraries at runtime from the web without preloading
  or embedding.  This features relies on `ASYNCIFY` to suspend execution until
  the library is loaded and then continue on as if dlopen was blocking.  For
  users who don't want to use `ASYNCIFY` (which has a size and runtime cost)
  there is a async (callback-based) version of the dlopen API available as
  `emscripten_dlopen()` declared in `emscropten/emscripten.h`.  See
  `docs/api_reference/emscripten.h.rst` (or the online version) for more
  details.
- Constructors, functions and methods bound with Embind can now be `await`ed.
  When Asyncify is used somewhere in the callstack, previously Embind would
  return `0` / `null` / `false` / instance with a NULL pointer, making it
  impossible to wait for the function to actually finish and retrieve its
  result. Now in those cases it will return a `Promise` instead that will
  resolve with the function's return value upon completion. (#11890)

2.0.25 - 06/30/2021
-------------------
- Support for the 'shell' environment is now disabled by default.  Running under
  `d8`, `js`, or `jsc` is not something that most emscripten users ever want to
  do, so including the support code is, more often than not, unnecessary.  Users
  who want shell support can enable it by including 'shell' in `-s ENVIRONMENT`
  (#14535).
- A new setting called `ALLOW_UNIMPLEMENTED_SYSCALLS` was added.  This setting
  is enabled by default but, if disabled, will generate link-time errors if
  a program references an unimplemented syscall.  This setting is disabled
  by default in `STRICT` mode.
- By default (unless `EXIT_RUNTIME=1` is specified) emscripten programs running
  under node will no longer call `process.exit()` on `exit()`.  Instead they
  will simply unwind the stack and return to the event loop, much like they do
  on the web.  In many cases the node process will then exit naturally if there
  is nothing keeping the event loop going.
  Note for users of node + pthreads: Because of the way that threads are
  implemented under node multi-threaded programs now require `EXIT_RUNTIME=1`
  (or call `emscripten_force_exit`) in order to actually bring down the process.
- Drop support for node versions older than v5.10.0.  We now assume the
  existence of `Buffer.from` which was added in v5.10.0.  If it turns out
  there is still a need to support these older node versions we can
  add a polyfil under LEGACY_VM_SUPPORT (#14447).

2.0.24 - 06/10/2021
-------------------
- Support `--preload-file` in Node.js. (#11785)
- System libraries are now passed to the linker internally via `-lfoo` rather
  than using their full path.  This is in line with how gcc and clang pass system
  libraries to the linker.  This should not effect any builds unless a project a
  happens to have, for example, a file called `libc.a` in one of its library
  paths.  This would have the effect of overriding the system library (as it
  would with gcc or clang) (#14342).
- CMake projects (those that either use emcmake or use Emscripten.cmake
  directly) are new configured to install (by default) directly into the
  emscripten sysroot.  This means that running `cmake --install` (or running the
  install target, via `make install` for example) will install resources into
  the sysroot such that they can later be found and used by `find_path`,
  `find_file`, `find_package`, etc.  Previously the default was to attempt to
  install into the host system (e.g `/usr/local`) which is almost always not
  desirable.  Folks that were previously using `CMAKE_INSTALL_PREFIX` to build
  their own secondary sysroot may be able to simplify their build system by
  removing this completely and relying on the new default.
- Reinstated the warning on linker-only `-s` settings passed when not linking
  (i.e. when compiling with `-c`).  As before this can disabled with
  `-Wno-unused-command-line-argument` (#14182).
- Standalone wasm mode no longer does extra binaryen work during link. It used
  to remove unneeded imports, in hopes of avoiding nonstandard imports that
  could prevent running in WASI VMs, but that has not been needed any more. A
  minor side effect you might see from this is a larger wasm size in standalone
  mode when not optimizing (but optimized builds are unaffected). (#14338)
- You can now explicitly request that an environment variable remain unset by
  setting its value in `ENV` to `undefined`. This is useful for variables, such
  as `LANG`, for which Emscripten normally provides a default value.

2.0.23 - 05/26/2021
-------------------
- libcxxabi updated to llvm-12. (#14288)
- libcxx updated to llvm-12. (#14249)
- compiler-rt updated to llvm-12. (#14280)

2.0.22 - 05/25/2021
-------------------
- Fix a crash bug that was present in 2.0.21 with the use of `-g`.  See
  https://reviews.llvm.org/D102999.
- wasm-ld will now perform string tail merging in debug string sections as well
  as regular data sections.   This behaviour can be be disabled with `-Wl,-O0`.
  This should significantly reduce the size of dwarf debug information in the
  wasm binary.
- The experimental SPLIT_MODULE setting now expects the secondary module to be
  named `<module>.deferred.wasm` instead of `<module>.wasm.deferred`.
- sendfile.h header removed from musl. (#14248)

2.0.21: 05/18/2021
------------------
- Options such as EXPORTED_FUNCTIONS that can take a response file containing
  list of symbols can now use a simple one-symbol-per-line format.  This new
  format is much simpler and doesn't require commas between symbols, opening
  or closing braces, or any kind of escaping for special characters.
- The WebAssembly linker (`wasm-ld`) now performs string tail merging on any
  static string data in your program.   This has long been part of the native
  ELF linker and should not be observable in well-behaved programs.  This
  behavior can be disabled by passing `-Wl,-O0`.
- The functions `fork`, `vfork`, `posix_spawn` and `system` now fail with
  the errno value `ENOSYS` (52) rather than `EAGAIN` (6).  This is more
  correct, since they will never work and attempting to retry won't help.
- `EXPORT_ES6` will now emit static URLs for main WebAssembly file as well
  as for helper Worker used by `-pthread` that can be statically detected
  by modern bundlers at build time. In particular, you no longer have to set
  `Module.locateFile` hook and `Module.mainScriptUrlOrBlob` settings -
  both bundlers and browsers should pick up the required files automatically.
  Note: this doesn't yet cover other use-cases that emit external files,
  such as dynamic linking, `--proxy-to-worker`, external memory etc. (#14135)
- `EXPORT_ES6` can now be used in combination with `-o [filename].html`. (#14165)
- `EXPORT_ES6` no longer requires setting custom `EXPORT_NAME` too. (#14139)
- New diagnostics allow Emscripten to issue warnings when using Intel SIMD
  intrinsics (from xmmintrin.h) which have slow emulations rather than fast
  WebAssembly equivalents. To enable them, define WASM_SIMD_COMPAT_SLOW
  in the preprocessor (#14152)

2.0.20: 05/04/2021
------------------
- This ChangeLog and the `emscripten-version.txt` file that is checked into
  the repository now reflect the next, upcoming, release once a release is
  made.  Previously they would continue to reflect the old release until after
  we decide to cut the release.  Switching to this method allow for a slightly
  simpler release process that also allows us to tag a version that contains
  the correct version information.
- The version string reported by `-v`/`--version` now includes a `-git` suffix
  (e.g. `2.0.19-git`) when running from git checkout (to help distinguish
  unreleased git versions from official releases) (#14092).
- Temporarily back out new `-Wunused-command-line-argument` warnings introduced
  in 2.0.19.

2.0.19: 05/04/2021
------------------
- Emscripten will now warn when linker-only `-s` settings are specified in
  compile-only (`-c`) mode.  Just like with clang itself, this warning can be
  disabled using the flag: `-Wno-unused-command-line-argument`.
- When building with `-s MAIN_MODULE` emscripten will now error on undefined
  symbol by default.  This matches the behvious of clang/gcc/msvc.  This
  requires that your side modules be present on the command line.  If you do not
  specify your side modules on the command line (either direcly or via
  `RUNTIME_LINKED_LIBS`) you may need to add `-s WARN_ON_UNDEFINED_SYMBOLS=0` to
  avoid errors about symbol that are missing at link time (but present in your
  side modules provided at runtime).  We hope that this case is not common and
  most users are building with side modules listed on the command line (#14060).
- The `RUNTIME_LINKED_LIBS` setting is now deprecated.  It's better to simply
  list dynamic library dependencies directly on the command line.

2.0.18: 04/23/2021
------------------
- The `makeBigInt` function was removed from the emscripten runtime since it
  had no internal users.
- Restored support for --cache command line flag to configure location of the
  Emscripten cache root directory.
- `EXTRA_EXPORTED_RUNTIME_METHODS` is deprecated in favor of just using
  `EXPORTED_RUNTIME_METHODS`.
- When building with `MAIN_MODULE=2` the linker will now automatically include
  any symbols required by side modules found on the command line.  This means
  that for many users of `MAIN_MODULE=2` it should no longer be necessary to
  list explicit `EXPORTED_FUNCTIONS`.  Also, users of `MAIN_MODULE=1` with
  dynamic linking (not dlopen) who list all side modules on the command line,
  should be able to switch to `MAIN_MODULE=2` and get a reduction in code size.
- When building with `MAIN_MODULE` it is now possible to warn or error on
  undefined symbols assuming all the side modules are passed at link time.  This
  means that for many projects it should now be possible to enable
  `ERROR_ON_UNDEFINED_SYMBOLS` along with `MAIN_MODULE`.

2.0.17: 04/10/2021
------------------
- Use of closure compiler (`--closure`) is now supported when using dynamic
  linking (building with `-s MAIN_MODULE`) (#13880)
- Specifying `EM_CONFIG` inline (python code in the environment variable itself)
  is no longer supported (#13855).  This has been long deprecated but finally
  completely removed.
- Deprecate `-g4`, which is a little confusing as it does not do more than `-g3`
  but instead emits source maps instead of DWARF. `-g4` will now warn. A new
  flag `-gsource-map` enables source maps without warning.
- In order to behave more like clang and gcc, emscripten no longer
  supports some nonstandard methods of library lookup (that worked
  unintentionally and were untested and not documented):
    1. Linking with `-llibc` rather than `-lc` will no longer work.
    2. Linking a library called `foo.a` via `-lfoo` will no longer work.
       (libraries found via `-l` have to start with `lib`)
- Use LLVM's new pass manager by default, as LLVM does. This changes a bunch of
  things about how LLVM optimizes and inlines, so it may cause noticeable
  changes in compile times, code size, and speed, either for better or for
  worse. You can use the old pass manager (until LLVM removes it) by passing
  `-flegacy-pass-manager` (and `-Wl,--lto-legacy-pass-manager` when doing LTO)
  (note however that neither workaround affects the building of system
  libraries, unless you modify emscripten or build them manually). (#13427)
- Removed use of Python multiprocessing library because of stability issues.
  Added a new environment variable `EM_PYTHON_MULTIPROCESSING=1` that can be set
  to revert back to using Python multiprocessing, in case there are reports of
  regressions (that variable is intended to be temporary). (#13493)
- Binaryen now always inlines single-use functions. This should reduce code size
  and improve performance. If you prefer the old default, you can get that with
  `-sBINARYEN_EXTRA_PASSES=--one-caller-inline-max-function-size=1` (#13744).
- Fix generating of symbol files with `--emit-symbol-map` for JS targets.
  When `-s WASM=2` is used. Two symbols are generated:
    - `[name].js.symbols` - storing Wasm mapping
    - `[name].wasm.js.symbols` - storing JS mapping
  In other cases a single `[name].js.symbols` file is created.

2.0.16: 03/25/2021
------------------
- Lists that are passed on the command line can now skip the opening an closing
  braces, allowing for simpler, more readable settings.  e.g.
    `-s EXPORTED_FUNCTIONS=foo,bar`
- Remove/deprecate no longer used `--llvm-opts` command line option.  Any
  arguments not processed by emcc will be passed through to clang directly
  these days.
- Values returned from `sysconf` now more closely match the definitions found in
  header files and in upstream musl (#13713).
- `DISABLE_EXCEPTION_CATCHING=2` is now deprecated since it can be inferred from
  the presence of the `EXCEPTION_CATCHING_ALLOWED` list.  This makes
  `DISABLE_EXCEPTION_CATCHING` a simple binary option (0 or 1) which defaults to
  0 which will be set to 1 internally if `EXCEPTION_CATCHING_ALLOWED` list is
  specified.
- Values returned from `pathconf` now match the definitions found in header files
  and/or upstream musl:
    _PC_LINK_MAX 3200 -> 8
    _PC_SYNC_IO -1 -> 1
    _PC_REC_INCR_XFER_SIZE -1 -> 4096
    _PC_REC_MAX_XFER_SIZE -1 -> 4096
    _PC_SYMLINK_MAX -1 -> 255
- Added support for wrapping emcc and em++ via ccache: install Emscripten port
  of ccache via emsdk, or from https://github.com/juj/ccache/tree/emscripten,
  and run explicitly with "ccache emcc ..." after installing, or automatically
  just with "emcc ..." after activating ccache via emsdk (#13498).
- Added support to use a custom set of substitution characters . # and ? to
  ease passing arrays of C symbols on the command line to ASYNCIFY_* settings.
  (#13477)
- In MINIMAL_RUNTIME build mode, errno support will now be disabled by default
  due to the code size that it adds. (MINIMAL_RUNTIME=1 implies SUPPORT_ERRNO=0
  by default) Pass -s SUPPORT_ERRNO=1 to enable errno support if necessary.
- Using EM_ASM and EM_JS in a side module will now result in an error (since
  this is not implemented yet).  This could effect users were previously
  inadvertently including (but not actually using) EM_ASM or EM_JS functions in
  side modules (#13649).
- Remove dependency on Uglify by finishing the rewrite of passes to acorn
 (#13636, #13621).
- Primary development branch switched from `master` to `main`.

2.0.15: 03/05/2021
------------------
- Calls to `newlocale` (and `new std::locale` in C++) with arbirary names will
  now succeed.  This is the behaviour of musl libc which emscripten had
  previously inadvertently disabled.
- System libraries are now compiled with debug info (`-g`).  This doesn't
  affect release builds (builds without `-g`) but allows DWARF debugging of
  types defined in system libraries such as C++ STL types (#13078).
- uname machine field is now either wasm32 or wasm64 instead of x86-JS (#13440)
- Several pthreads exit-related fixes (#12985) (#10524).
- Fix IDBFS syncing with existing directories (#13574).
- Add libmodplug port and allow mod files to be played in SDL2 (#13478).
- `emscripten_GetProcAddress` is now part of `libGL`. Normally the change is not
  noticeable, unless you build in `STRICT` mode and do not already have `-lGL`
  to link in that library. If not, add `-lGL`. (#13524)

2.0.14: 02/14/2021
------------------
- Add new setting: `REVERSE_DEPS`. This can be used to control how emscripten
  decides which reverse dependecies to include.  See `settings.js` for more
  information.  The default setting ('auto') is the traditional way emscripten
  has worked in the past so there should be no change unless this options is
  actually used.  This option partially replaces the `EMCC_ONLY_FORCED_STDLIBS`
  environment variable which (among other things) essentially had the effect of
  setting `REVERSE_DEPS` to be 'all'.
- Clang now performs loop unrolling when targeting WebAssembly at -O2 and
  higher. It can be disabled using `-fno-unroll-loops`.

2.0.13: 01/19/2021
------------------
- Remove unused `Browser.safeSetInterval` and `Browser.safeCallback`.  These
  had no callers in emscripten itself or any testing.  If there are users of
  these functions we could re-enable them with some testing.
- Fix race condition when running many emcc processes after clearing the cache.
  The processes would race to run the sanity checks and could interfere with
  each other (#13299).
- Emscripten now builds a complete sysroot inside the EM_CACHE directory.
  This includes the system headers which get copied into place there rather
  than adding a sequence of extra include directories.
- Added support for -s MALLOC=emmalloc when -s MAXIMUM_MEMORY is more than 2GB.
  (#13258)
- Add back support for calling the legacy dynCall_sig() API to invoke function
  pointers to wasm functions from JavaScript. Pass -s DYNCALLS=1
  to include that functionality in the build. This fixes a regression that
  started in Aug 31st 2020 (Emscripten 2.0.2) in #12059. Also implement
  support for dynCall() in MINIMAL_RUNTIME builds. (#13296)
- `SDL2_ttf` now uses upstream compiled with `TTF_USE_HARFBUZ` flag.
- The system for linking native libraries on demand (based on the symbols
  present in input object files) has been removed.  Libraries such as libgl,
  libal, and libhtml5 are now included on the link line by default unless
  `-s AUTO_NATIVE_LIBRARIES=0` is used.  This should not effect most builds
  in any way since wasm-ld ignores unreferenced library files.  Only users
  of the `--whole-archive` linker flag (which is used when `MAIN_MODULE=1` is
  set) should be effected.

2.0.12: 01/09/2021
------------------
- `emscripten/vr.h` and other remnants of WebVR support removed. (#13210, which
  is a followup to #10460)
- Stop overriding CMake default flags based on build type. This will
  result in builds that are more like CMake does on other platforms. You
  may notice that `RelWithDebInfo` will now include debug info (it did not
  before, which appears to have been an error), and that `Release` will
  use `-O3` instead of `-O2` (which is a better choice anyhow). (#13083)

2.0.11: 12/17/2020
------------------
- `emcc -v` no longer forces the running the sanity checks.  Sanity checks
  are always run on first use or can be forced with `--check` or by setting
  `EMCC_DEBUG` is set in the environment.
- An upstream LLVM regression with global initializer linking has been fixed
  (#13038).
- Remove a racy unneeded assertion about async dynamic linking (#13060).

2.0.10: 12/04/2020
------------------
- Fix handling of exit() in pthreads. (#12933)
- Added support for C11 thread API. (#9243)
- The WebAssembly memory used by emscripten programs is now, by default, created
  in the wasm file and exported to JavaScript.  Previously we could create the
  memory in JavaScript and import it into the wasm file.  The new
  `IMPORTED_MEMORY` setting can be used to revert to the old behaviour.
  Breaking change: This new setting is required if you provide a runtime
  value for `wasmMemory` or `INITIAL_MEMORY` on the Module object.
- Internally, emscripten now uses the `--sysroot` argument to point clang at
  it headers.  This should not effect most projects but has a minor effect the
  order of the system include paths: The root include path
  (`<emscritpen_root>/system/include`) is now always last in the include path.
- Fix JS pthreads proxying + WASM_BIGINT (#12935)
- Optimize makeDynCall to use dynCall_xx function directly where needed (#12741)

2.0.9: 11/16/2020
-----------------
- dlopen, in conformace with the spec, now checks that one of either RTDL_LAZY
  or RTDL_NOW flags ar set.  Previously, it was possible set nether of these
  without generating an error.
- Allow `-lSDL2_mixer` to just work. (Others like `-lSDL2` always worked, but
  for `SDL2_mixer` things were broken because we build multiple variations of
  that library.) That link flag is now the same as `-s USE_SDL2_MIXER=2`.
- Stack state is no longer stored in JavaScript.  The following variables have
  been replaced with native functions in `<emscripten/stack.h>`:
  - STACK_BASE
  - STACK_MAX
  - STACKTOP
  - TOTAL_STACK
- The ABI used for importing symbol by address in dynamic linking (MAIN_MODULE +
  SIDE_MODULE) is now the same as the ABI used by llvm and wasm-ld.  That is,
  symbol addresses are imported from the 'GOT.mem' and 'GOT.func' pseudo
  modules.  As one side effect of this change it is now required that JavaScript
  functions that are imported by address are now required to have a `__sig`
  specified in the library JavaScript file.
- `MODULARIZE` + `WASM_ASYNC_COMPILATION=0`, that is, modularize mode but with
  async compilation turned off, so that startup is synchronous, now returns the
  Module object from the factory function (as it would not make sense to return
  a Promise without async startup). See #12647
- Added experimental support for using emscripten as a post link tool.  In this
  case the input to emscripten is a single wasm file (for example the output of
  `wasm-ld`).  When emcc is run with `--post-link` it will take a wasm file as
  input that perform all the normal post link steps such as finalizing and
  optimizing the wasm file and generating the JavaScript and/or html that will
  run it.
- Added emulation support and a build time warning for calling Wasm function
  pointers from JS library files via the old syntax
        {{{ makeDynCall('sig') }}} (ptr, arg1, arg2);
  that was broken on Aug 31st 2020 (Emscripten 2.0.2). A build warning will now
  be emitted if the old signature is used. Convert to using the new signature
        {{{ makeDynCall('sig', 'ptr') }}} (arg1, arg2);
  instead.

2.0.8: 10/24/2020
-----------------
- `-s ASSERTIONS=2` now implies `-s STACK_OVERFLOW_CHECK=2`. Previously only
  `-s ASSERTIONS=1` implied `-s STACK_OVERFLOW_CHECK=1`.
- Dynamic linking (MAIN_MODULE + SIDE_MODULE) now produces wasm binaries that
  depend on mutable globals.  Specifically the stack pointer global is mutable
  and shared between the modules. This is an ABI change for dynamic linking.
  (#12536)
- emcc now accepts `--arg=foo` as well as `--arg foo`.  For example
  `--js-library=file.js`.
- Reject promises returned from the factory function created by using the
  MODULARIZE build option if initialization of the module instance fails
  (#12396).
- emrun: Passing command line flags (arguments that start with `-`) to the
  program bring run now requires a `--` on the command line to signal the
  end of `emrun` arguments. e.g:
    `emrun filename.html -- --arg-for-page`
  This is standard behaviour for command line parsing and simplifies the
  emrun logic.

2.0.7: 10/13/2020
-----------------
- Don't run Binaryen postprocessing for Emscripten EH/SjLj. This lets us avoid
  running `wasm-emscripten-finalize` just for C++ exceptions or longjmp. This
  is an ABI change. (#12399)
- Run `SAFE_HEAP` on user JS code using a new Acorn pass, increasing the
  coverage of those tests to all JS in the output (#12450).
- `EM_LOG_DEMANGLE` is now deprecated.  Function names shown in wasm backtraces
  are never mangled (they are either missing or demangled already) so demangled
  is not possible anymore.
- In STRICT mode we no longer link in C++ mode by default.  This means if you
  are building a C++ program in STRICT mode you need to link via `em++` rather
  than `emcc`.  This matches the behaviour of gcc and clang.
- IDBFS now persists files whenever their timestamp changes; previously it acted
  on sync only if the timestamp increased and ignored the file changes otherwise.
- When `-s SUPPORT_LONGJMP=0` is passed to disable longjmp, do not run the LLVM
  wasm backend path that handles longjmp. Before this only affected linking, and
  now the flag gives you the ability to affect codegen at compile time too. This
  is necessary if one does not want any invokes generated for longjmp at all.
  (#12394)

2.0.6: 10/02/2020
-----------------
- Add new `COMPILER_WRAPPER` settings (with corresponding `EM_COMPILER_WRAPPER`
  environment variable.  This replaces the existing `EMMAKEN_COMPILER`
  environment variable which is deprecated, but still works for the time being.
  The main differences is that `EM_COMPILER_WRAPPER` only wrapps the configured
  version of clang rather than replacing it.
- ASAN_SHADOW_SIZE is deprecated. When using AddressSanitizer, the correct
  amount of shadow memory will now be calculated automatically.

2.0.5: 09/28/2020
-----------------
- Fix a rare pthreads + exceptions/longjmp race condition (#12056).
- Add `WEBGL_multi_draw_instanced_base_vertex_base_instance` bindings (#12282).
- Fix a rare pthreads main thread deadlock (that worsened in 2.0.2, but existed
  before). (#12318)
- The WebAssembly table is now created and exported by the generated wasm
  module rather then constructed by the JS glue code.  This is an implemention
  detail that should not affect most users, but reduces code size. (#12296)
- Add `getentropy` in `sys/random.h`, and use that from libc++'s
  `random_device`. This is more efficient, see #12240.
- Fixed `ABORT_ON_WASM_EXCEPTIONS` to work with the recent dynCall changes where
  functions can be called via the WASM table directly, bypassing WASM exports
  (#12269).
- Add `ASYNCIFY_ADVISE` to output which functions have been instrumented for
  Asyncify mode, and why they need to be handled. (#12146)

2.0.4: 09/16/2020
-----------------
- First release with Bazel support.
- Stop including `malloc` and `free` by default. If you need access to them from
  JS, you must export them manually using
  `-s EXPORTED_FUNCTIONS=['_malloc', ..]`.
- Stop running Binaryen optimizations in `-O1`. This makes `-O1` builds a little
  larger but they compile a lot faster, which makes more sense in a "compromise"
  build (in between `-O0` and higher optimization levels suitable for release
  builds). (#12178)
- Add `ERROR_ON_WASM_CHANGES_AFTER_LINK` option that errors if we need to do
  any work in `wasm-emscripten-finalize` or `wasm-opt` after linking. This
  can verify the link is maximally fast and also does no DWARF rewriting.
  (#12173)

2.0.3: 09/10/2020
-----------------
- Breaking changes to calling Wasm function pointers from JavaScript:
  1. It is no longer possible to directly call dynCall_sig(funcPtr, param) to
    call a function pointer from JavaScript code. As a result, JavaScript code
    outside all JS libraries (pre-js/post-js/EM_ASM/EM_JS/external JS code) can no
    longer call a function pointer via static signature matching dynCall_sig, but
    must instead use the dynamic binding function

       dynCall(sig, ptr, args);

    This carries a significant performance overhead. The function dynCall is not
    available in -s MINIMAL_RUNTIME=1 builds.
  2. old syntax for calling a Wasm function pointer from a JS library file used
     to be

      {{{ makeDynCall('sig') }}} (ptr, arg1, arg2);

    This syntax will no longer work, and until Emscripten <2.0.9 causes
    a runtime error TypeError: WebAssembly.Table.get(): Argument 0 must be
    convertible to a valid number.

    New syntax for calling Wasm function pointers from JS library files is

      {{{ makeDynCall('sig', 'ptr') }}} (arg1, arg2);

  See PR #12059 for details.
- The native optimizer and the corresponding config setting
  (`EMSCRIPTEN_NATIVE_OPTIMIZER`) have been removed (it was only relevant to
  asmjs/fastcomp backend).
- Remove `ALLOC_DYNAMIC` and deprecate `dynamicAlloc`. (#12057, which also
  removes the internal `DYNAMICTOP_PTR` API.)
- Add `ABORT_ON_WASM_EXCEPTIONS` which will abort when an unhandled WASM exception
  is encountered. This makes the Emscripten program behave more like a native
  program where the OS would terminate the process and no further code can be
  executed when an unhandled exception (e.g. out-of-bounds memory access) happens.
  Once the program aborts any exported function calls will fail with a "program
  has already aborted" exception to prevent calls into code with a potentially
  corrupted program state.
- Use `__indirect_function_table` as the import name for the table, which is
  what LLVM does.
- Remove `BINARYEN_SCRIPTS` setting.
- The default output format is now executable JavaScript.  Previously we would
  default to output objecting files unless, for example, the output name ended
  in `.js`.  This is contrary to behaviour of clang and gcc.  Now emscripten
  will always produce and executable unless the `-c`, `-r` or `-shared` flags
  are given.  This is true even when the name of the output file ends in `.o`.
  e.g, `emcc foo.c -o foo.o` will produce a JavaScript file called `foo.o`.
  This might surprise some users (although it matches the behavior of existing
  toolchains) so we now produce a warning in this case.

2.0.2: 09/02/2020
-----------------
- Simplify Fetch C API error handling: we used to check if the error code was
  0 and switch that to 404, but that only really helps `file://` URLs, which
  are not very useful for testing anyhow for other reasons (like not working
  in chrome), and it made things more complex. The behavior has been changed
  to be simpler and just leave the browser's error code as it is.
- Enable `--no-heap-copy` file packager option by default, and remove the old
  default behavior entirely. That is the behavior we should have had from the
  beginning as it is more memory-efficient. (#12027)
- `--no-entry` is now required in `STANDALONE_WASM` mode when building a reactor
  (application without a main function).  Previously exporting a list of
  functions that didn't include `_main` would imply this.  Now the list of
  `EXPORTED_FUNCTIONS` is not relevant in the deciding the type of application
  to build. (#12020)
- Allow polymorphic types to be used without RTTI when using embind. (#10914)
- Do not remove `__original_main` using `--inline-main`. We used to do this
  so that it didn't show up in stack traces (which could be confusing because
  it is added by the linker - it's not in the source code). But this has had
  several downsides, so we are stopping that now. This does not affect program
  behavior, unless you look at the wasm internals. However, one noticeable
  effect is that if you use `ASYNCIFY_ADD` or `ASYNCIFY_ONLY` then you may need
  to add `__original_main` to there (since you are doing manual fine-tuning of
  the list of functions, which depends on the wasm's internals). Note that this
  should not matter in `-O2+` anyhow as normal inlining generally removes
  `__original_main`. (#11995)

2.0.1: 08/21/2020
-----------------
- Change the default value of `STACK_OVERFLOW_CHECK` in builds with `ASSERTIONS`
  from 2 to 1. This means that plain debug builds (`-O0`, which enables
  `ASSERTIONS`) do not have the most expensive stack checks on by default. You
  can still add them with `-s STACK_OVERFLOW_CHECK=2`.
- Remove the `RESERVED_FUNCTION_POINTERS` setting, which is no longer needed as
  we have `ALLOW_TABLE_GROWTH`. The old option allowed a fixed number of
  functions to be added to the table, while the new one allows an unlimited
  number. (We needed the old option for fastcomp, which could not support
  growth.) The old setting is mapped to the new one, so that building with
  `-s RESERVED_FUNCTION_POINTERS=K` for any `K > 0` will simply turn on
  table growth. The only noticeable effect of this is that you will be able to
  add an unlimited amount of functions and not just `K`.

2.0.0: 08/10/2020
-----------------
- First release that only supports the new upstream wasm backend (which has been
  the default for a long time) and no longer supports the old fastcomp backend.
  (#11319)
- Python2 is no longer supported by Emscripten.  Emsdk now includes a bundled
  copy of Python3 on both macOS and Windows.  This means that only non-emsdk
  users and linux users should be affected by this change.
- Store exceptions metadata in wasm memory instead of JS. This makes exception
  handling almost 100% thread-safe. (#11518)

1.40.1: 08/01/2020
------------------
- Last release that still has optional support for the old fastcomp backend.
  The new upstream backend, which has been the default for a long time, will
  be the only one supported from 2.0.0 and onward (#11319).
- Fix the WebGL2 regression in 1.40.0 due to #11738 (#11780).
- If input files don't have a known extension assume they are object files
  (linker inputs) rather then source files.  This matches gcc/clang behaviour.
  See #10560.

1.40.0: 07/30/2020
------------------
- This release contains a WebGL2 regression due to #11738.
- The `EM_CONFIG` environment variable and `--em-config` command line option no
  longer support a literal python string. Instead the name of a config file is
  required. Since all config file settings are individually override-able using
  `EM_FOO` this should be enough.
- Running emscripten under python2 is now deprecated.  It will show up as a
  warning (which can be disabled with `-Wno-deprecated`).  Please update to
  python3 as we hope to remove support completely in the next releaase.

1.39.20: 07/20/2020
-------------------
- Remove the `--save-bc` command line option.  This was specific to fastcomp,
  which is deprecated, and for debugging purposes we already have `EMCC_DEBUG`
  which saves all intermediate files.
- It is now an error if a function listed in the `EXPORTED_FUNCTIONS` list is
  missing from the build (can be disabled via `-Wno-undefined`)
  (ERROR_ON_UNDEFINED_SYMBOLS and WARN_ON_UNDEFINED_SYMBOLS no longer apply
  to these symbols which are explicly exported).
- Support for pthreads with wasm2js (`WASM=0`; #11505).
- Rename `emscripten/math.h` to `emscripten/em_math.h` because if a user adds
  `emscripten/` as an include path with `-I`, that can override libc math.h,
  which leads to very confusing errors.

1.39.19: 07/07/2020
-------------------
- In standalone mode make `main` mandatory by default (#11536). To build a
  library ("reactor"), use `--no-entry`. The compiler will suggest that if
  `main` is not present.
- Automatically resume AudioContexts on user input in SDL and OpenAL (#10843).
- Asyncify now does liveness analysis to find which locals to save
  (Binaryen#2890).
- Settings on the command line no longer require a space between the `-s` and
  the name of the setting.   For example, `-sEXPORT_ALL` is now equivalent to
  `-s EXPORT_ALL`.
- Rename `EXCEPTION_CATCHING_WHITELIST` to `EXCEPTION_CATCHING_ALLOWED`. The
  functionality is unchanged, and the old name will be allowed as an alias
  for a few releases to give users time to migrate.
- Add support for the new add-list in Asyncify and update existing list names
  following the updates in Binaryen, so that now we have `ASYNCIFY_ADD` to
  add a function, `ASYNCIFY_REMOVE` to remove one (previously this was
  called `ASYNCIFY_BLACKLIST`), and `ASYNCIFY_ONLY` to set a list of the
  only functions to instrument and no others (previously this was called
  `ASYNCIFY_WHITELIST`). The updated lists also handle indirect calls properly,
  so that if you use `ASYNCIFY_IGNORE_INDIRECT` and then add (using either the
  add-list or the only-list) all the functions that are on the stack when
  pausing, then things will work (for more, see
  https://github.com/WebAssembly/binaryen/pull/2913).

1.39.18: 06/12/2020
-------------------
- Disable `LIBCXX_ABI_OPTIMIZED_FUNCTION` which is an ABI change in libc++
  (changing the layout of the `std::function` object) (#11403).
- New `WASM2C` option that integrates with wabt's wasm2c tool in order to
  compile everything into a single C file (#11213).

1.39.17: 06/05/2020
-------------------
- Use Promise polyfill for MODULARIZE when supporting legacy browsers. (#11320)
- Fix minification of wasm2js output when using --emit-symbol-map. (#11279)
- On first use, emscripten creates a sample config file.  This config file
  is now created in the emscripten directory by default.  The traditional
  `~/.emscripten` config file in the `$HOME` directory is still supported and
  the sample config will still be written there in the case that the emscripten
  root is read-only.
- The default location for downloaded ports is now a directory called "ports"
  within the cache directory.  In practice these means by default they live
  in `cache/ports` inside the emscripten source directory.  This can be
  controlled by setting the location of the cache directory, or for even more
  fine grained control the `EM_PORTS` environment variable and the `PORTS`
  config setting can be used.
- Added support for compiling SSE, SSE2, SSE3, SSSE3, SSE4.1, SSE 4.2 and
  128-bit wide AVX intrinsics, emulated on top of Wasm SIMD instruction set.
  (#11193, #11243, #11290, #11327). Pass -msimd128 -msse<version> to enable
  targeting SSE.
- Removed obsolete SIMD.js support (-s SIMD=1). Use -msimd128 to target Wasm
  SIMD. (#11180)
- Add warning about fastcomp deprecation (can be disabled via `-Wno-fastcomp`).
- The mmap method of JavaScript filesystem drivers (based on library_fs.js) no
  longer takes a target memory.  It's safer/cleaner/smaller to assume the target
  is the global memory buffer.
- Remove emterpreter and `EMTERPRETIFY` settings.  Emterpreter has largely
  been replaced by asyncify and is fastcomp only so due for removing in
  the near future anyway.
- Upgrade various musl string functions to 1.2 to fix aliasing issues. (#11215)

1.39.16: 05/15/2020
-------------------
- Add Math C API for direct access to JavaScript Math object (#11151).
- Address Sanitizer support now includes JavaScript as well, that is, memory
  access of HEAP\* arrays is checked by ASan. That allows errors to be found if
  JS glue code does something wrong like forget to shift a pointer. To use this,
  just build with ASan normally, `-fsanitize=address` at link (#11147).
- Fix embind string conversions in multithreaded builds (#10844).
- `ALLOW_MEMORY_GROWTH` used to silently disable `ABORTING_MALLOC`. It now
  just changes the default, which means you can pass `-s ABORTING_MALLOC=1` to
  override the default, which was not possible before. (If you pass the flag
  and don't want that behavior, stop passing the flag.) (#11131)
- Change the factory function created by using the `MODULARIZE` build option to
  return a Promise instead of the module instance. That is, beforehand

        Module()

  would return an instance (which was perhaps not ready yet if startup was
  async). In the new model, that returns a Promise which you can do `.then` or
  `await` on to get notified when the instance is ready, and the callback
  receives the instance. Note that both before and after this change
  doing `Module()` creates and runs an instance, so the only change is
  the return value from that call.
  This fixes some long-standing bugs with that option which have been reported
  multiple times, but is a breaking change - sorry about that. To reduce the
  risk of confusing breakage, in a build with `ASSERTIONS` we will show a clear
  warning on common errors. For more, see detailed examples for the current
  usage in `src/settings.js` on `MODULARIZE`. (#10697)
- A new `PRINTF_LONG_DOUBLE` option allows printf to print long doubles at full
  float128 precision. (#11130)
- `emscripten_async_queue_on_thread` has been renamed to
  `emscripten_dispatch_to_thread` which no longer implies that it is async -
  the operation is in fact only async if it is sent to another thread, while it
  is sync if on the same one. A new `emscripten_dispatch_to_thread_async`
  function is added which is always async.
- The emscripten cache now lives in a directory called `cache` at the root
  of the emscripten tree by default.  The `CACHE` config setting and the
  `EM_CACHE` environment variable can be used to override this (#11126).
- Honor `CACHE` setting in config file as an alternative to `EM_CACHE`
  environment variable.
- Remove `--cache` command line arg.  The `CACHE` config setting and the
  `EM_CACHE` environment variable can be used to control this.
- Compiling to a file with no suffix will now generate an executable (JS) rather
  than an object file.  This means simple cases like `emcc -o foo foo.c` do the
  expected thing and generate an executable.
- System libraries such as libc and libc++ are now included by default at
  link time rather than selectively included based on the symbols used in the
  input object files.  For small programs that don't use any system libraries
  this might result in slightly slower link times with the old fastcomp
  backend.  In order to exclude these libraries build with `-nostdlib` and/or
  `-nostdlib++`.

1.39.15: 05/06/2020
-------------------
- Add `--extern-pre-js` and `--extern-post-js` emcc flags. Files provided there
  are prepended/appended to the final JavaScript output, *after* all other
  work has been done, including optimization, optional `MODULARIZE`-ation,
  instrumentation like `SAFE_HEAP`, etc. They are the same as prepending/
  appending those files after `emcc` finishes running, and are just a convenient
  way to do that. (For comparison, `--pre-js` and `--post-js` optimize that code
  together with everything else, keep it in the same scope if running
  `MODULARIZE`, etc.).
- Stop defining `FE_INEXACT` and other floating point exception macros in libc,
  since we don't support them. That also prevents musl from including code using
  pragmas that don't make sense for wasm. Ifdef out other uses of those pragmas
  as well, as tip of tree LLVM now fails to compile them on wasm. (#11087)
- Update libcxx and libcxxabi to LLVM 10 release branch (#11038).
- Remove `BINARYEN_PASSES` setting (#11057). We still have
  `BINARYEN_EXTRA_PASSES` (the removed setting completely overrides the set
  of passes from the command line, which doesn't make much sense as some of
  them are mandatory like setting the sbrk ptr).
- Remove `MODULARIZE_INSTANCE` build option (#11037). This was a seldom used
  option that was complicating the logic for `MODULARIZE`. Module instances can
  be created by using `MODULARIZE` and calling the factory function explicitly.
  See the new `--extern-post-js` option added in this release, which can help
  code that used `MODULARIZE_INSTANCE` (you can add an extern post js which
  does `Module = Module();` for example).

1.39.14: 05/01/2020
-------------------
- Update SDL2 to latest in ports, which has recently been updated to include
  upstream 2.0.10.
- Add warning on use of `EMTERPRETIFY` which is soon to be removed.
- Emscripten can now compile assembly files in llvm's .s/.S file format.
- Remove test-only environment variable handling for `EMCC_LEAVE_INPUTS_RAW`.
  The two uses cases in our test code were covered by the `-nostdlib` option.
- Remove untested `CONFIGURE_CC`.  This could be used to override the underlying
  compiler used in emcc/em++ but only during configure tests.  There are other
  ways to control/fake the detected configure features that don't require such
  monkey patching. For example setting defaults via a site file:
  https://www.gnu.org/software/autoconf/manual/autoconf-2.67/html_node/Site-Defaults.html
- Remove undocumented and untested config settings: `COMPILER_OPTS`.  This was
  a global setting in the emscripten config file that would inject extra
  compiler options.
- Allow spaces in a path to Python interpreter when running emscripten from Unix
  shell (#11005).
- Support atexit() in standalone mode (#10995). This also fixes stdio stream
  flushing on exit in that mode.

v1.39.13: 04/17/2020
--------------------
- Support for WebAssembly BigInt integration with a new `WASM_BIGINT` flag. With
  that the VM will use a JS BigInt for a wasm i64, avoiding the need for JS
  legalization. See #10860.
- Add another value for ENVIRONMENT named 'webview' - it is a companion
  option for 'web' and enables some additional compatibility checks
  so that generated code works both in normal web and in a webview like Cordova.
  See #10846

v1.39.12: 04/09/2020
--------------------
- Pass linker flags directly to wasm-ld by default.  We still filter out certain
  flags explicitly.  If there are other flags that it would be useful for us
  to ignore we can add them to the list of ignored flags.
- Optionally support 2GB+ heap sizes. To do this we make the JS code have unsigned
  pointers (we need all 32 bits in them now), which can slightly increase code
  size (>>> instead of >>). This only happens when the heap size may be over
  2GB, which you must opt into explicitly, by setting `MAXIMUM_MEMORY` to a
  higher value (i.e. by default you do not get support for 2GB+ heaps).
  See #10601
- `--llvm-lto` flag is now ignored when using the upstream llvm backend.
  With the upstream backend LTO is controlled via `-flto`.
- Require format string for emscripten_log.
- Program entry points without extensions are now shell scripts rather than
  python programs. See #10729.  This means that `python emcc` no longer works.
  However `emcc`, `emcc.py` and `python emcc.py` all continue to work.
  The reason for this change is that `#!/usr/bin/env python` is no longer
  portable since the python symlink was dropped from Ubuntu 20.04.
- New EM_IMPORT macro to mark C/C++ symbols as imported from outside the module
  (i.e. imported from JS).  Currently we still default to assuming that *all*
  undefined symbols can come from JS, but in the future we hope to mark such
  symbols explicitly to allow the linker to report on genuinely undefined
  symbols.
- Dynamic linking optimizations: Stop emitting unnecessary `fp$` and `g$`
  accessors in main modules, possible in Binaryen thanks to ensuring function
  table indexes are unique (#10741).
- New `JS_MATH` option to use `Math.*` in JS instead of compiled musl (#10821).
- Pass `Module` to Module callback functions like `Module.preRun` (#10777).
- Support not having ports, for packagers of emscripten that don't want
  them (#10810).
- Rename syscalls to have meaningful names (#10750).

v1.39.11: 03/20/2020
--------------------
- The default c++ version is no longer fixed at c++03.  We now fall back to
  clang's default which is currently c++14.
- Remove arc4random function form library.js.  This is a BSD-only library
  function.  Anyone requiring BSD compat should be able to use something like
  https://libbsd.freedesktop.org/.
- Change the meaning of `ASYNCIFY_IMPORTS`: it now contains only new imports
  you add, and does not need to contain the list of default system imports like
  `emscripten_sleep`. There is no harm in providing them, though, so this
  is not a breaking change.
- Enable DWARF support: When compiling with `-g`, normal DWARF emitting happens,
  and when linking with `-g` we preserve that and update it. This is a change
  from before, where we assumed DWARF was unneeded and did not emit it, so this
  can increase the size of debug builds (i.e. builds compiling and/or linking
  with -g). This change is necessary for full debugging support, that is, to
  be able to build with `-g` and use a debugger. Before this change only the
  `-gforce_dwarf` flag enabled DWARF; that flag is now removed. If you want
  the old behavior, build your object files with `-gline-tables-only` (that will
  only add line table info, which is just enough for things like source maps and
  does not include full debug info). For more info and background see #10325.
- Remove hacks from `memset` handling, in particular, in the wasm backend,
  completely remove the JS version of memset from the JS library and from
  `DEFAULT_LIBRARY_FUNCS_TO_INCLUDE`. The regular C version will be linked in
  from compiler_rt normally. A noticeable difference you may see is that
  a JS library cannot add a `__dep` to `memset` - deps only work for JS
  library functions, but now we only have the regular C version. If you hit that
  issue, just add `_memset` to `EXPORTED_FUNCTIONS` (or adjust
  `deps_info.json`).
- Minimal runtime code size optimizations, see #10725, #10724, #10663.
- wasm2js fix for a long-existing but very rare correctness bug, see #10682.
- Use atomics in musl lock/unlock in pthreads builds, which may fix very rare
  pthreads + stdio issues (none have been reported though). See #10670.

v1.39.10: 03/09/2020
--------------------
- Fix a SIMD regression in 1.39.9 (#10658).
- Fix `emscripten_atomic_exchange_u8,16,32,64` (#10657).
- Switch bzip2 to an emscripten-ports mirror.

v1.39.9: 03/05/2020
-------------------
- Add support for -Wall, -Werror, -w, -Wno-error=, -Werror=, for controlling
  internal emscripten errors. The behavior of these flags matches the gcc/clang
  counterparts.
- Rename `TOTAL_MEMORY` to `INITIAL_MEMORY` and `WASM_MEM_MAX` to `MAXIMUM_MEMORY`,
  which are more accurate and match wasm conventions. The old names are still
  supported as aliases.
- Updated of libc++abi and libc++ to llvm 9.0.0 (#10510)
- Refactor syscall interface: Syscalls are no longer variadic (except those
  that are inherently such as open) and no longer take the syscall number as
  arg0.  This should be invisible to most users but will effect any external
  projects that try to implement/emulate the emscripten syscall interface.
  See #10474
- Removed src/library_vr.js, as it was outdated and nonfunctional, and the WebVR
  specification has been obsoleted in favor of the upcoming WebXR specification.
  (#10460)
- Deprecate `WASM_OBJECT_FILES` setting.  There are many standard ways to enable
  bitcode objects (-flto, -flto=full, -flto=thin, -emit-llvm).
- Removed EmscriptenWebGLContextAttributes::preferLowPowerToHighPerformance
  option that has become unsupported by WebGL. Access
  EmscriptenWebGLContextAttributes::powerPreference instead. (#10505)
- When implementing forwarding function aliases in JS libraries, either the
  alias or the target function must contain a signature annotation. (#10550)
- Add a check in Asyncify builds with `ASSERTIONS` that we do not have
  compiled code on the stack when starting to rewind, which is dangerous.
- Implement libc system() for node.js (#10547).
- Standalone mode improvements, time (#10530, #10536), sysconf (#10535),
  getpagesize (#10533), _Exit (#10534)
- Fix many closure compiler warnings (e.g. #10525).
- Avoid unnecessary syscall proxying (#10511).
- Added new link time command line option -jsDfoo=val to allow specifying
  custom preprocessor options to JS library files. (#10624, #10580)

v1.39.8: 02/14/2020
-------------------
- Add LLD_REPORT_UNDEFINED option that should allow for more detailed
  diagnostics when symbols are undefined at link time.  This currently has
  some limitations and is not enabled by default. For example, EM_JS symbols
  are reported as undefined at link time, as are `__invoke_*` functions.
- wasm2js optimizations. See binaryen#2623.
- WebGPU Compute fixes. Simple examples now work. See #10367.
- Many DWARF debug info fixes. Emitting of DWARF is correct as far as we know,
  including when optimizing (a few passes are disabled for now, but almost all
  work). We still only generate it behind the `-gforce_dwarf` flag for now,
  though (but that should be removed soon).

v1.39.7: 02/03/2020
-------------------
- The checked-in copy of the Closure compiler was removed in favor of getting it
  from npm.  This means that developers now need to run `npm install` after
  checking out emscripten if they want to use closure (--closure).  emsdk users
  are not effected because emsdk runs this as a post install step (#9989).
- Added support for specifying JSDoc minification annotations for Closure in
  JS library, pre and post files. See
  https://github.com/google/closure-compiler/wiki/Annotating-JavaScript-for-the-Closure-Compiler
  (#10272)
- Add new Fibers API for context switching, that supersedes the old coroutine
  API that only ran on fastcomp. See #9859
- Added new linker option -s WASM=2 which produces a dual Wasm+JS build, which
  falls back to using a JavaScript version if WebAssembly is not supported in
  target browser/shell. (#10118)
- Added new linker option -s CLOSURE_WARNINGS=quiet|warn|error that allows aborting
  the build if the Closure compiler produced any warnings.

v1.39.6: 01/15/2020
-------------------
- Development has switched from the "incoming" branch to "master".
- Added new system header <emscripten/heap.h>, which enables querying information
  about the current WebAssembly heap state.
- Reduced default geometric memory overgrowth rate from a very generous 2x factor
  to a more memory conserving +20% factor, and capped maximum reservation to 96MB
  at most.
- Added options MEMORY_GROWTH_GEOMETRIC_STEP and MEMORY_GROWTH_GEOMETRIC_CAP
  to allow customizing the heap growth rates.
- Renamed MEMORY_GROWTH_STEP option to MEMORY_GROWTH_LINEAR_STEP option.
- Added new linker option -s HTML5_SUPPORT_DEFERRING_USER_SENSITIVE_REQUESTS=0
  (default enabled) to allow disabling support for deferred fullscreen mode and
  pointer lock requests for applications that do not need deferring support.

v1.39.5: 12/20/2019
-------------------
- Added support for streaming Wasm compilation in MINIMAL_RUNTIME (off by default)
- All ports now install their headers into a shared directory under
  `EM_CACHE`.  This should not really be a user visible change although one
  side effect is that once a given port is built, its headers are then
  universally accessible, just like the library is universally available as
  `-l<name>`.
- Removed `timestamp` field from mouse, wheel, devicemotion and
  deviceorientation events. The presence of a `timestamp` on these events was
  slightly arbitrary, and populating this field caused a small profileable
  overhead that all users might not care about. It is easy to get a timestamp of
  an event by calling `emscripten_get_now()` or `emscripten_performance_now()`
  inside the event handler function of any event.
- Add fine-grained options for specific legacy browser support,
  `MIN_FIREFOX_VERSION`, `MIN_SAFARI_VERSION`, `MIN_IE_VERSION`,
  `MIN_EDGE_VERSION`, `MIN_CHROME_VERSION`. The existing `LEGACY_VM_SUPPORT`
  option sets all of them to 0, that is, maximal backwards compatibility.
  Note that going forward, we will use these settings in more places, so if
  you do need very old legacy browser support, you may need to set either
  `LEGACY_VM_SUPPORT` or the fine-grained options. For more details see #9937
- Default `DISABLE_DEPRECATED_FIND_EVENT_TARGET_BEHAVIOR` to 1. See #9895.
  With this change the old deprecated HTML5 API event target lookup behavior is
  disabled. There is no "Module.canvas" object, no magic "null" default handling,
  and DOM element 'target' parameters are taken to refer to CSS selectors, instead
  of referring to DOM IDs. For more information see:
  <https://groups.google.com/forum/#!msg/emscripten-discuss/xScZ_LRIByk/_gEy67utDgAJ>
- WASI API updated from `wasi_unstable` to `wasi_snapshot_preview1`. This
  is mostly an implementation detail, but if you use `STANDALONE_WASM` it means
  that the output of emscripten now requires a runtime with
  `wasi_snapshot_preview1` support.
- `SAFE_STACK` has been removed, as it overlaps with `STACK_OVERFLOW_CHECK`.
   Replace `SAFE_STACK=1` with `STACK_OVERFLOW_CHECK=2` (note the value is 2).
   This also has the effect of enabling stack checking on upstream builds when
   `ASSERTIONS` are enabled (as assertions enable `STACK_OVERFLOW_CHECK=2`).

v1.39.4: 12/03/2019
-------------------
- Remove deprecated `requestFullScreen` method from `library_browser.js`, please
  use `requestFullscreen` (without the capital S).
- Remove deprecated `requestFullScreen` and `cancelFullScreen` from `library_glut.js`
- Remove deprecated `requestFullScreen` and `cancelFullScreen`from `library_glfw.js`
- Fix SDL2_mixer support for ogg vorbis. See #9849
- Various source maps fixes, see #9926 #9882 #9837 #9814

v1.39.3: 11/14/2019
------------------

v1.39.2: 11/06/2019
------------------
 - Archives with missing indexes will now have ranlib run on them automatically
   at link time.  This avoids linker errors when using GNU ar to build archive
   files.
 - `ERROR_ON_MISSING_LIBRARIES` now also applies to internal symbols that start
   with `emscripten_`.  Prior to this change such missing symbols would result
   in a runtime error, now they are reported at compile time.
 - Pthread blocking on the main thread will now warn in the console. If
   `ALLOW_BLOCKING_ON_MAIN_THREAD` is unset then the warning is an error.
 - Add `pthread_tryjoin_np`, which is a POSIX API similar to `pthread_join`
   but without blocking.
 - New function `emscripten_has_asyncify()`.
 - Add support for pthreads in Node.js, using Node Workers. See #9745

v1.39.1: 10/30/2019
-------------------
 - Only MEMFS is included by default, others (NODEFS, IDBFS, WORKERFS, PROXYFS)
   must be linked in explicitly, using `-lnodefs.js`, `-lidbfs.js`',
   `-lworkerfs.js`, `-lproxyfs.js`. See #9645

v1.39.0: 10/18/2019
-------------------
 - The emsdk defaults to the upstream backend (instead of fastcomp) from this
   release onward (but both backends are still fully supported). See
   https://emscripten.org/docs/compiling/WebAssembly.html#backends
 - Add support for overriding `.emscripten` config variables using environment
   variables.  Any config variable `FOO` can be overridden by `EM_FOO` in the
   environment.
 - `-Werror` now also turns warnings in the python driver code into errors.
 - Internal settings have moved from `settings.js` to `settings_internal.js`.
   These are settings that are for internal use only and are not set-able from
   the command line.  If we misclassified any of these please open a bug.
 - `STANDALONE_WASM` mode now supports setting up argv via wasi APIs.
 - `STANDALONE_WASM` mode now supports running static constructors in `_start`.

v1.38.48: 10/11/2019
--------------------
 - Add support for `MAIN_THREAD_EM_ASM` in wasm backend. #9560
 - Add ability to disable FETCH worker in Fastcomp backend via
   `USE_FETCH_WORKER=0`.  This is useful for people who use FETCH, but don't
   perform any synchronous fetches on the main thread. #9567
 - Remove `EMCONFIGURE_JS`. Since #6269 we have set it to "2" which means never
   use native, always use JS.

v1.38.47: 10/02/2019
--------------------
 - Add support for FETCH API in WASM backend. This doesn't support FETCH in the
   main thread (`USE_FETCH_WORKER=0` is enforced). #9490
 - Redefine errno values to be consistent with wasi. This will let us avoid
   needing to convert the values back and forth as we use more wasi APIs.
   This is an ABI change, which should not be noticeable from user code
   unless you use errno defines (like EAGAIN) *and* keep around binaries
   compiled with an older version that you link against. In that case, you
   should rebuild them. See #9545.
 - Removed build option `-s ONLY_MY_CODE` as we now have much better solutions
   for that, like building to a wasm object file or using `STANDALONE_WASM`
   etc. (see
   https://github.com/emscripten-core/emscripten/wiki/WebAssembly-Standalone).
 - Emscripten now supports the config file (.emscripten) being placed in the
   emscripten directory rather that the current user's home directory.
   See #9543

v1.38.46: 09/25/2019
--------------------
 - Rename libpthreads to libpthread to match its normal name on other platforms.
   This change should be completely internal to emscripten.
 - Remove redundant `COMPILER_ENGINE` and `JS_ENGINE` options.  We only support
   node as the compiler engine so just use a single `NODE_JS` option for that.
 - Module.abort is no longer exported by default. It can be exported in the normal
   way using `EXTRA_EXPORTED_RUNTIME_METHODS`, and as with other such changes in
   the past, forgetting to export it will show a clear error in `ASSERTIONS` mode.
 - Remove `EMITTING_JS` flag, and replace it with `STANDALONE_WASM`. That flag indicates
   that we want the wasm to be as standalone as possible. We may still emit JS in
   that case, but the JS would just be a convenient way to run the wasm on the Web
   or in Node.js.
 - `ASYNCIFY_BLACKLIST` and `ASYNCIFY_WHITELIST` now support simple '\*' wildcard matching

v1.38.45: 09/12/2019
--------------------

v1.38.44: 09/11/2019
--------------------
 - Remove Binaryen from the ports system. This means that emscripten will
   no longer automatically build Binaryen from source. Instead, either use
   the emsdk (binaries are provided automatically, just like for LLVM), or
   build it yourself and point `BINARYEN_ROOT` in .emscripten to it. See #9409

v1.38.43: 08/30/2019
---------------------
 - noExitRuntime is no longer a property on the Module object. Use `noExitRuntime`
   instead of `Module.noExitRuntime`.

v1.38.42: 08/19/2019
--------------------
 - Add support for [address sanitizer](https://clang.llvm.org/docs/AddressSanitizer.html)
   and standalone [leak sanitizer](https://clang.llvm.org/docs/LeakSanitizer.html)
   with multiple threads. (#9060, #9076)
 - Remove `ERROR_ON_MISSING_LIBRARIES` setting (it's always on now)
 - Remove the ability to use Python operators in flags that support KB/MB/GB/TB
   suffixes, e.g. `TOTAL_MEMORY`. This means that `-s TOTAL_MEMORY=1024*1024`
   will no longer work. This is done because the mechanism may result in
   execution of arbitrary code via command line flags.

v1.38.41: 08/07/2019
--------------------
 - Remove fastcomp's implementation of Asyncify. This has been deprecated for
   a long time, since we added Emterpreter-Async, and now we have a new Asyncify
   implementation in the upstream wasm backend. It is recommended to upgrade to
   the upstream backend and use Asyncify there if you need it. (If you do still
   need the older version, you can use 1.38.40.)
 - Drop ExitStatus from inheriting from Error(), as that could capture the whole
   global scope, preventing temporary variables at page startup from being garbage
   collected. (#9108)
 - `__builtin_return_address` now requires `-s USE_OFFSET_CONVERTER=1` to work. (#9073)
 - emrun now uses HTTP/1.1 instead of HTTP/1.0.
 - `callMain` is no longer exported by default on Module, to allow better JS
   minification. You must add it to `EXTRA_EXPORTED_RUNTIME_METHODS` if you want
   to call it on Module. (In assertions builds, an error with an explanation is
   shown.)
 - Allow expressions with side effects as `EM_ASM`'s arguments and prohibit
   non-arithmetic arguments (e.g. pointers, functions, arrays, objects). (#9054)
 - `emcc` on Windows now uses native newline byte sequence to get a line to
   print for parse error reporting. (#9088)
 - Internal API update: one can now specialize embind's (un)marshalling for a
   group of types via SFINAE, instead of a single type. (#9089)
 - Options passed on the `Module` object during startup, like `Module.arguments`,
   are now copied to a local (in order to avoid writing `Module.*` everywhere,
   which wastes space). You can still provide them as always, but you can't
   modify `Module.arguments` and other things *after* startup (which is now
   after we've finished processing them). In a build with assertions enabled you
   will get an error if you access those properties after startup. (#9072)

v1.38.40: 07/24/2019
--------------------
 - LLVM backend pthread builds no longer use external memory initialization
   files, replacing them with passive data segments.
 - LLVM backend now supports thread local storage via the C extension `__thread`
   and the C11/C++11 keyword `thread_local`. (#8976)
 - Internal API change: Move read, readAsync, readBinary, setWindowTitle from
   the Module object to normal JS variables. If you use those internal APIs,
   you must change `Module.readAsync()/Module['readAsync']()` to `readAsync()`.
   Note that read is also renamed to `read_` (since "`read`" is an API call in
   the SpiderMonkey shell). In builds with ASSERTIONS, an error message is
   shown about the API change. This change allows better JS minification
   (the names read, readAsync etc. can be minified, and if the variables are
   not used they can be removed entirely). Defining these APIs on Module
   (which was never documented or intended, but happened to work) is also
   no longer allowed (but you can override `read_` etc. from JS).

v1.38.39: 07/16/2019
--------------------
 - Add support for [address sanitizer](https://clang.llvm.org/docs/AddressSanitizer.html). (#8884)
   - Currently, only supports one thread without dynamic linking.
 - Rename Bysyncify (the name used during development) to Asyncify. This keeps
   the name consistent with the old ASYNCIFY flag, no need for a new one, as
   they basically do the same thing.

v1.38.38: 07/08/2019
--------------------
 - Add support for standalone [leak sanitizer](https://clang.llvm.org/docs/LeakSanitizer.html). (#8711)

v1.38.37: 06/26/2019
--------------------
 - Set ENV['LANG'] following the user's preferred language (HTTP Accept-Language / navigator.languages[0])
 - `emscripten_run_script_string` now returns C `NULL` instead of the string `null`
   or `undefined` when the result of the `eval` is JavaScript `null` or `undefined`.
 - Add a new system for managing system libraries. (#8780)
   This may require minor changes when performing certain operations:
     - When using `embuilder.py` to build a specific library, the name may have
       changed: for consistency, all library names are prefixed with lib now.
     - `embuilder.py` now only builds the requested library, and not its dependencies
       and certain system libraries that are always built. For example, running
       `embuilder.py build libc` no longer builds `libcompiler_rt` if it hasn't be built.
     - When using `EMCC_FORCE_STDLIBS` with a list of libraries, you must now use
       the simplified names, for example, `libmalloc` and `libpthreads` instead of
       `libdlmalloc` or `libpthreads_stub`. These names will link in the correct
       version of the library: if the build is configured to use `emmalloc`, `libmalloc`
       will mean `libemmalloc`, and if thread support is disabled, `libpthreads` will
       mean `libpthreads_stub`. This allows you to say `libmalloc` or `libpthreads` without
       worrying about which implementation is supposed to be used, and avoid duplicate
       symbols if you used the wrong implementation.
 - LLVM wasm backend pthreads fixes, see #8811, #8718

v1.38.36: 06/15/2019
--------------------

v1.38.35: 06/13/2019
--------------------
 - Include some [waterfall fixes](https://github.com/WebAssembly/waterfall/pull/541)
   for the emsdk builds on linux regarding libtinfo.
 - NOTE: due to a CI failure, builds for mac and windows were not generated.

v1.38.34: 06/01/2019
--------------------
 - Add support for [undefined behavior sanitizer](https://clang.llvm.org/docs/UndefinedBehaviorSanitizer.html).
    - This allows `emcc -fsanitize=undefined` to work. (#8651)
    - The minimal runtime (`-fsanitize-minimal-runtime`) also works. (#8617)

v1.38.33: 05/23/2019
--------------------
 - First release to use the new chromium build infrastructure
   https://groups.google.com/forum/#!msg/emscripten-discuss/WhDtqVyW_Ak/8DfDnfk0BgAJ
 - Add `emscripten_return_address` which implements the functionality of
   gcc/clang's `__builtin_return_address`. (#8617)

v1.38.32: SKIPPED
-----------------
 - The transition from the old to the new CI occurred around here. To avoid
   ambiguity while both CIs were still generating builds, we just tagged a new
   one (1.38.33) on the new CI and skipped 1.38.32.
 - The transition also moves all builds and downloads away from the old
   mozilla-games infrastructure to the new chromium ones. As a result all links
   to *mozilla-games* URLs will not work (these were never documented, but could
   be seen from the internals of the emsdk; the new emsdk uses the proper new
   URLs, so you can either use the sdk normally or find the URLs from there).

v1.38.31: 04/24/2019
--------------------
 - Change `ino_t/off_t` to 64-bits. (#8467)
 - Add port for bzip2 library (`libbz2.a`). (#8349)
 - Add port for libjpeg library. (#8361)
 - Enable `ERROR_ON_MISSING_LIBRARIES` by default (#8461)

v1.38.30: 03/21/2019
--------------------
 - Remove Module.buffer which was exported by default unnecessarily. This was an
   undocumented internal detail, but in theory, code may have relied on it.
   (#8277)

v1.38.29: 03/11/2019
--------------------

v1.38.28: 02/22/2019
--------------------
 - Option `-s EMTERPRETIFY_WHITELIST` now accepts shell-style wildcards;
   this allows matching static functions with conflicting names that
   the linker distinguishes by appending a random suffix.
 - Normalize mouse wheel delta in `library_browser.js`. This changes the scroll
   amount in SDL, GLFW, and GLUT. (#7968)

v1.38.27: 02/10/2019
--------------------
 - Change how `EMCC_LOCAL_PORTS` works, to be more usable. See #7963
 - Remove deprecated Pointer_stringify (use UTF8ToString instead). See #8011
 - Added a new option `-s DISABLE_DEPRECATED_FIND_EVENT_TARGET_BEHAVIOR=1` that
   changes the lookup semantics of DOM elements in html5.h event handler
   callbacks and WebGL context creation. The new behavior is to use CSS selector
   strings to look up DOM elements over the old behavior, which was somewhat
   ad hoc constructed rules around default Emscripten uses. The old behavior
   will be deprecated and removed in the future. Build with -s ASSERTIONS=1
   to get diagnostics messages related to this transition.
 - Breaking change with -s USE_PTHREADS=1 + -s FETCH=1: When building with
   -o a.html, the generated worker script is now named "a.fetch.js" according
   to the base name of the specified output, instead of having a fixed name
   "fetch-worker.js".

v1.38.26: 02/04/2019
--------------------
 - Fix some pthreads proxying deadlocks. See #7865

v1.38.25: 01/18/2019
--------------------
 - Move kripken/emscripten,emscripten-fastcomp,emscripten-fastcomp-clang to
   emscripten-core/\*

v1.38.24: 01/17/2019
--------------------
 - Perform JS static allocations at compile time (#7850)

v1.38.23: 01/10/2019
--------------------
 - Remove BINARYEN_METHOD: no more support for interpret modes, and if you want
   non-wasm, use WASM=0.
 - Support specifying multiple possible ENVIRONMENTs (#7809)

v1.38.22: 01/08/2019
--------------------
 - Add Regal port. See #7674
 - System libraries have been renamed to include the `lib` prefix.  If you use
   `EMCC_FORCE_STDLIBS` or `EMCC_ONLY_FORCED_STDLIBS` to select system libraries
   you may need to add the `lib` prefix.
 - Rename `pthread-main.js` to `NAME.worker.js`, where `NAME` is the main
   name of your application, that is, if you emit `program.js` then you'll get
   `program.worker.js` (this allows more than one to exist in the same
   directory, etc.).
 - Dynamic linker has been taught to handle library -> library dependencies.

v1.38.21: 11/30/2018
--------------------
 - fastcomp: Remove `runPostSets` function and replace with normal static
   constructor function. See #7579

v1.38.20: 11/20/2018
--------------------
 - Remove SPLIT_MEMORY option.
 - Move getTempRet0/setTempRet0 to be JS library functions rather than
   auto-generated by fastcomp.
 - Change `strptime()`'s handling of the "%c" to match that of `strftime()`.
   This is a breaking change for code which depends on the old definition of
   "%c".

v1.38.19: 11/15/2018
--------------------

v1.38.18: 11/08/2018
--------------------
 - Wasm dynamic linking: Rename `tableBase/memoryBase` to
   `__table_base/__memory_base` (#7467)

v1.38.17: 11/07/2018
--------------------
 - Minify wasm import and export names. This decreases JS and wasm size by
   minifying the identifiers where JS calls into wasm or vice versa, which
   are not minifiable by closure or other JS-only tools. This happens in
   -O3, -Os and above. See #7431

v1.38.16: 11/02/2018
--------------------
 - Breaking change: Do not automatically set EXPORT_ALL for MAIN_MODULES or
   SIDE_MODULES. This means that you must explicitly export things that will
   be called from outside (normally, on EXPORTED_FUNCTIONS), or
   you can manually enable EXPORT_ALL yourself (which returns to the exact
   same behavior as before). This change brings us in line with more standard
   dynamic linking, and will match what the LLVM wasm backend will have.
   See #7312.
 - Invalid -s flags on the command line are now treated as errors.
 - Remove BUILD_AS_SHARED_LIBRARY setting.

v1.38.15: 10/25/2018
--------------------

v1.38.14: 10/22/2018
--------------------
 - Errors are now reported when functions listed in EXPORTED_FUNCTIONS are not
   defined. This can be disabled via ERROR_ON_UNDEFINED_SYMBOLS=0. See #7311.

v1.38.13: 10/10/2018
--------------------
 - Support `-s NO_X=1` as an alias for `-s X=0` and vice versa, which
   simplifies current settings with `NO_`-prefixed names. See #7151.
 - Various `EMULATED_FUNCTION_POINTER` improvements. See #7108, #7128.
 - `ERROR_ON_UNDEFINED_SYMBOLS` is now the default.  See #7196

v1.38.12: 09/03/2018
--------------------
 - Update SDL2 to 2.0.7. See #7016.
 - Optionally build using native object files (wasm backend only).
   For now this is behind a new option flag: `-s WASM_OBJECT_FILES=1`.
   See #6875.

v1.38.11: 08/02/2018
--------------------
 - Support for loading wasm files in the same dir as the JS file, using
   node.js/Web-specific techniques as applicable. See #5368 and followups.
 - Add an API for async side module compilation in wasm. See #6663.
 - Remove builtin Crunch support. See #6827.

v1.38.10: 07/23/2018
--------------------
 - Change the type of `size_t` and friends from int to long. This may have
   noticeable effects if you depend on the name mangling of a function that uses
   `size_t` (like in `EXPORTED_FUNCTIONS`), and you must rebuild source files to
   bitcode (so your bitcode is in sync with the system libraries after they are
   rebuilt with this change). Otherwise this should not have any noticeable
   effects for users. See #5916.

v1.38.9: 07/22/2018
-------------------
 - Fix `Module.locateFile` to resolve relative paths to *.wasm, *.mem and other
   files relatively to the main JavaScript file rather than the current working
   directory (see #5368).
   - Add second argument `prefix` to `Module.locateFile` function that contains
     the path to the JavaScript file where files are loaded from by default.
   - Remove `Module.*PrefixURL` APIs (use `Module.locateFile` instead).

v1.38.8: 07/06/2018
-------------------
 - Fix a regression in 1.38.7 with binaryen no longer bundling binaryen.js
   (which emscripten doesn't need, that's just for handwritten JS users, but
   emscripten did check for its presence).

v1.38.7: 07/06/2018
-------------------
 - Correctness fix for stack handling in `invoke_*()s`. This may add noticeable
   overhead to programs using C++ exceptions and (less likely) setjmp/longjmp -
   please report any issues. See #6666 #6702
 - Deprecate Module.ENVIRONMENT: Now that we have a compile-time option to set
   the environment, also having a runtime one on Module is complexity that we
   are better off without. When Module.ENVIRONMENT is used with ASSERTIONS it
   will show an error to direct users to the new option (-s ENVIRONMENT=web , or
   node, etc., at compile time).
 - Breaking change: Do not export print/printErr by default. Similar to other
   similar changes (like getValue/setValue). We now use out() and err()
   functions in JS to print to stdout/stderr respectively. See #6756.

v1.38.6: 06/13/2018
-------------------

v1.38.5: 06/04/2018
-------------------
 - Update libc++ to 6.0, bringing c++17 support (std::byte etc.)

v1.38.4: 05/29/2018
-------------------
 - Fix asm.js validation regression from 1.38.2.

v1.38.3: 05/25/2018
-------------------
 - Upgrade to LLVM 6.0.1.

v1.38.2: 05/25/2018
--------------------
 - Add ENVIRONMENT option to specify at compile time we only need JS to support
   one runtime environment (e.g., just the web). When emitting HTML, set that to
   web so we emit web code only. #6565
 - Regression in asm.js validation due to cttz optimization #6547

v1.38.1: 05/17/2018
-------------------
 - Remove special-case support for `src/struct_info.compiled.json`: Make it a
   normal cached thing like system libraries, not something checked into the
   source tree.
 - Breaking change: Emit WebAssembly by default. Only the default is changed -
   we of course still support asm.js, and will for a very long time. But
   changing the default makes sense as the recommended output for most use cases
   should be WebAssembly, given it has shipped in all major browsers and
   platforms and is more efficient than asm.js. Build with `-s WASM=0` to
   disable wasm and use asm.js if you want that (or use `-s
   LEGACY_VM_SUPPORT=1`, which emits output that can run in older browsers,
   which includes a bunch of polyfills as well as disables wasm). (#6419)

v1.38.0: 05/09/2018
-------------------

v1.37.40: 05/07/2018
--------------------
 - Fix regression in 1.37.39 on  -s X=@file  parsing (see #6497, #6436)

v1.37.39: 05/01/2018
--------------------
 - Regression: Parsing of `-s X=@file`  broke if the file contains a newline
   (see #6436; fixed in 1.37.40)

v1.37.38: 04/23/2018
--------------------
 - Breaking change: Simplify exception handling, disabling it by default.
   Previously it was disabled by default in -O1 and above and enabled in -O0,
   which could be confusing. You may notice this change if you need exceptions
   and only run in -O0 (since if you test in -O1 or above, you'd see you need to
   enable exceptions manually), in which case you will receive an error at
   runtime saying that exceptions are disabled by default and that you should
   build with `-s DISABLE_EXCEPTION_CATCHING=0` to enable them.
 - Fix regression in 1.37.37 on configure scripts on MacOS (see #6456)

v1.37.37: 04/13/2018
--------------------
 - Regression: configure scripts on MacOS may be broken (see #6456; fixed in 1.37.38)

v1.37.36: 03/13/2018
--------------------

v1.37.35: 02/23/2018
--------------------
 - MALLOC option, allowing picking between dlmalloc (previous allocator and
   still the default) and emmalloc, a new allocator which is smaller and
   simpler.
 - Binaryen update that should fix all known determinism bugs.

v1.37.34: 02/16/2018
--------------------
 - `addFunction` is now supported on LLVM wasm backend, but when being used on
   the wasm backend, you need to provide an additional second argument, a Wasm
   function signature string. Each character within a signature string
   represents a type. The first character represents the return type of a
   function, and remaining characters are for parameter types.
    - 'v': void type
    - 'i': 32-bit integer type
    - 'j': 64-bit integer type (currently does not exist in JavaScript)
    - 'f': 32-bit float type
    - 'd': 64-bit float type
   For asm.js and asm2wasm you can provide the optional second argument, but it
   isn't needed. For that reason this isn't a breaking change, however,
   providing the second argument is recommended so that code is portable across
   all backends and modes.

v1.37.33: 02/02/2018
--------------------

v1.37.32: 01/31/2018
--------------------

v1.37.31: 01/31/2018
--------------------
 - LLVM and clang updates from upstream (5.0svn, close 5.0 release).

v1.37.30: 01/31/2018
--------------------

v1.37.29: 01/24/2018
--------------------

v1.37.28: 01/08/2018
--------------------
 - Breaking change: Don't export the `ALLOC_*` numeric constants by default. As
   with previous changes, a warning will be shown in `-O0` and when `ASSERTIONS`
   are on if they are used.
 - Breaking change: Don't export FS methods by default. As with previous
   changes, a warning will be shown in `-O0` and when `ASSERTIONS` are on, which
   will suggest either exporting the specific methods you need, or using
   `FORCE_FILESYSTEM` which will auto export all the main filesystem methods.
   Aside from using FS methods yourself, you may notice this change when using a
   file package created standalone, that is, by running the file packager
   directly and then loading it at run time (as opposed to telling `emcc` to
   package the files for you, in which case it would be aware of them at compile
   time); you should build with `FORCE_FILESYSTEM` to ensure filesystem support
   for that case.

v1.37.27: 12/24/2017
--------------------
 - Breaking change: Remove the `Runtime` object, and move all the useful methods
   from it to simple top-level functions. Any usage of `Runtime.func` should be
   changed to `func`.

v1.37.26: 12/20/2017
--------------------
 - Breaking change: Change `NO_EXIT_RUNTIME` to 1 by default. This means that by
   default we don't include code to shut down the runtime, flush stdio streams,
   run atexits, etc., which is better for code size. When `ASSERTIONS` is on, we
   warn at runtime if there is text buffered in the streams that should be
   flushed, or atexits are used.
 - Meta-DCE for JS+wasm: remove unused code between JS+wasm more aggressively.
   This should not break valid code, but may break code that depended on unused
   code being kept around (like using a function from outside the emitted JS
   without exporting it - only exported things are guaranteed to be kept alive
   through optimization).

v1.37.24: 12/13/2017
--------------------
 - Breaking change: Similar to the getValue/setValue change from before (and
   with the same `ASSERTIONS` warnings to help users), do not export the
   following runtime methods by default: ccall, cwrap, allocate,
   Pointer_stringify, AsciiToString, stringToAscii, UTF8ArrayToString,
   UTF8ToString, stringToUTF8Array, stringToUTF8, lengthBytesUTF8, stackTrace,
   addOnPreRun, addOnInit, addOnPreMain, addOnExit, addOnPostRun,
   intArrayFromString, intArrayToString, writeStringToMemory,
   writeArrayToMemory, writeAsciiToMemory.

v1.37.23: 12/4/2017
-------------------
 - Breaking change: Do not polyfill Math.{clz32, fround, imul, trunc} by
   default. A new `LEGACY_VM_SUPPORT` option enables support for legacy
   browsers. In `ASSERTIONS` mode, a warning is shown if a polyfill was needed,
   suggesting using that option.
 - Breaking change: Do not export getValue/setValue runtime methods by default.
   You can still use them by calling them directly in code optimized with the
   main file (pre-js, post-js, js libraries; if the optimizer sees they are
   used, it preserves them), but if you try to use them on `Module` then you
   must export them by adding them to `EXTRA_EXPORTED_RUNTIME_METHODS`. In `-O0`
   or when `ASSERTIONS` is on, a run-time error message explains that, if they
   are attempted to be used incorrectly.

v1.37.17: 7/25/2017
------------------
 - Updated to libc++'s "v2" ABI, which provides better alignment for string data
   and other improvements. This is an ABI-incompatible change, so bitcode files
   from previous versions will not be compatible.

v1.37.13: 5/26/2017
-------------------
 - Improved Android support for emrun.
 - Duplicate function elimination fixes (#5186)
 - Fix problem with embinding derived classes (#5193)
 - Fix CMake compiler detection when EMCC_SKIP_SANITY_CHECK=1 is used. (#5145)
 - Implemented GLFW Joystick API (#5175)
 - Fixed a bug with emcc --clear-ports command (#5248)
 - Updated Binaryen to version 33.
 - Full list of changes:
    - Emscripten: https://github.com/emscripten-core/emscripten/compare/1.37.12...1.37.13
    - Emscripten-LLVM: no changes.
    - Emscripten-Clang: no changes.

v1.37.12: 5/1/2017
------------------
 - Added emscripten-legalize-javascript-ffi option to LLVM to allow disabling JS FFI mangling
 - Full list of changes:
    - Emscripten: https://github.com/emscripten-core/emscripten/compare/1.37.11...1.37.12
    - Emscripten-LLVM: https://github.com/emscripten-core/emscripten-fastcomp/compare/1.37.11...1.37.12
    - Emscripten-Clang: no changes.

v1.37.11: 5/1/2017
------------------
 - Added missing SIGSTKSZ define after musl 1.1.15 update (#5149)
 - Fix emscripten_get_mouse_status (#5152)
 - Fix `_mm_set_epi64x()` function (#5103)
 - Fix issue with number of gamepads connected at initial page load (#5169, #5170)
 - Full list of changes:
    - Emscripten: https://github.com/emscripten-core/emscripten/compare/1.37.10...1.37.11
    - Emscripten-LLVM: https://github.com/emscripten-core/emscripten-fastcomp/compare/1.37.10...1.37.11
    - Emscripten-Clang: https://github.com/emscripten-core/emscripten-fastcomp-clang/compare/1.37.10...1.37.11

v1.37.10: 4/20/2017
-------------------
 - Added stub for pthread_setcancelstate for singlethreaded runs.
 - Fixed an outlining bug on function returns (#5080)
 - Implemented new parallel test runner architecture (#5074)
 - Added Cocos2D to Emscripten ports. (-s USE_COCOS2D=1)
 - Updated Binaryen to version 32, which migrates Emscripten to use the new
   WebAssembly Names section. This is a forwards and backwards breaking change
   with respect to reading debug symbol names in Wasm callstacks. Use of the new
   Names section format first shipped in Emscripten 1.37.10, Binaryen version
   32, Firefox 55, Firefox Nightly 2017-05-18 and Chrome 59; earlier versions
   still used the old format. For more information, see
   https://github.com/WebAssembly/design/pull/984 and
   https://github.com/WebAssembly/binaryen/pull/933.
 - Full list of changes:
    - Emscripten: https://github.com/emscripten-core/emscripten/compare/1.37.9...1.37.10
    - Emscripten-LLVM: https://github.com/emscripten-core/emscripten-fastcomp/compare/1.37.9...1.37.10
    - Emscripten-Clang: no changes.

v1.37.9: 3/23/2017
------------------
 - Added new build feature -s GL_PREINITIALIZED_CONTEXT=1 which allows pages to
   manually precreate the GL context they use for customization purposes.
 - Added a custom callback hook Module.instantiateWasm() which allows user shell
   HTML file to manually perform Wasm instantiation for preloading and progress
   bar purposes.
 - Added a custom callback hook Module.getPreloadedPackage() to file preloader
   code to allow user shell HTML file to manually download .data files for
   preloading and progress bar purposes.
 - Full list of changes:
    - Emscripten: https://github.com/emscripten-core/emscripten/compare/1.37.8...1.37.9
    - Emscripten-LLVM: https://github.com/emscripten-core/emscripten-fastcomp/compare/1.37.8...1.37.9
    - Emscripten-Clang: no changes.

v1.37.8: 3/17/2017
------------------
 - Fixed a bug with robust_list initialization on pthreads build mode.
 - Full list of changes:
    - Emscripten: https://github.com/emscripten-core/emscripten/compare/1.37.7...1.37.8
    - Emscripten-LLVM: no changes.
    - Emscripten-Clang: no changes.

v1.37.7: 3/15/2017
------------------
 - Updated to LLVM 4.0.
 - Full list of changes:
    - Emscripten: https://github.com/emscripten-core/emscripten/compare/1.37.6...1.37.7
    - Emscripten-LLVM: https://github.com/emscripten-core/emscripten-fastcomp/compare/1.37.6...1.37.7
    - Emscripten-Clang: https://github.com/emscripten-core/emscripten-fastcomp-clang/compare/1.37.6...1.37.7

v1.37.6: 3/15/2017
------------------
 - Implemented readdir() function for WORKERFS.
 - Fixed bugs with Fetch API (#4995, #5027)
 - Full list of changes:
    - Emscripten: https://github.com/emscripten-core/emscripten/compare/1.37.5...1.37.6
    - Emscripten-LLVM: no changes.
    - Emscripten-Clang: no changes.

v1.37.5: 3/13/2017
------------------
 - Updated musl to version 1.1.15 from earlier version 1.0.5.
 - Full list of changes:
    - Emscripten: https://github.com/emscripten-core/emscripten/compare/1.37.4...1.37.5
    - Emscripten-LLVM: no changes.
    - Emscripten-Clang: no changes.

v1.37.4: 3/13/2017
------------------
 - Fixed glGetUniformLocation() to work according to spec with named uniform blocks.
 - Fixed WebAssembly Memory.grow() to work.
 - Switched to 16KB page size from earlier 64KB.
 - Optimize alBufferData() operation.
 - Fixed a resource lookup issue with multiple OpenAL audio contexts.
 - Full list of changes:
    - Emscripten: https://github.com/emscripten-core/emscripten/compare/1.37.3...1.37.4
    - Emscripten-LLVM: no changes.
    - Emscripten-Clang: no changes.

v1.37.3: 2/16/2017
------------------
 - Updated Binaryen to version 0x01. First official stable WebAssembly support version. (#4953)
 - Optimized memcpy and memset with unrolling and SIMD, when available.
 - Improved Emscripten toolchain profiler to track more hot code.
 - Added new linker flag -s WEBGL2_BACKWARDS_COMPATIBILITY_EMULATION=1 to allow
   simultaneously targeting WebGL 1 and WebGL 2.
 - Optimize Emscripten use of multiprocessing pools.
 - More WebGL 2 garbage free optimizations.
 - Full list of changes:
    - Emscripten: https://github.com/emscripten-core/emscripten/compare/1.37.2...1.37.3
    - Emscripten-LLVM: https://github.com/emscripten-core/emscripten-fastcomp/compare/1.37.2...1.37.3
    - Emscripten-Clang: no changes.

v1.37.2: 1/31/2017
------------------
 - Fixed a build error with boolean SIMD types.
 - Improved WebAssembly support, update Binaryen to version 22.
 - Update GL, GLES, GLES2 and GLES3 headers to latest upstream Khronos versions.
 - Implement support for new garbage free WebGL 2 API entrypoints which improve
   performance and reduce animation related stuttering.
 - Fixed a bug where -s USE_PTHREADS builds would not have correct heap size if
   -s TOTAL_MEMORY is not being used.
 - Fixed array type issue that prevented glTexImage3D() and glTexSubImage3D()
   from working.
 - Full list of changes:
    - Emscripten: https://github.com/emscripten-core/emscripten/compare/1.37.1...1.37.2
    - Emscripten-LLVM: https://github.com/emscripten-core/emscripten-fastcomp/compare/1.37.1...1.37.2
    - Emscripten-Clang: no changes.

v1.37.1: 12/26/2016
-------------------
 - Implemented new Fetch API for flexible multithreaded XHR and IndexedDB
   access.
 - Implemented initial version of new ASMFS filesystem for multithreaded
   filesystem operation.
 - Full list of changes:
    - Emscripten: https://github.com/emscripten-core/emscripten/compare/1.37.0...1.37.1
    - Emscripten-LLVM: no changes.
    - Emscripten-Clang: no changes.

v1.37.0: 12/23/2016
-------------------
 - Added support for LLVM sin&cos intrinsics.
 - Fix GLFW mouse button mappings (#4317, #4659)
 - Add support for --emit-symbol-map to wasm
 - Fixed handling of an invalid path in chdir (#4749)
 - Added new EMSCRIPTEN_STRICT mode, which can be enabled to opt in to removing
   support for deprecated behavior.
 - Remove references to Web Audio .setVelocity() function, which has been
   removed from the spec.
 - Full list of changes:
    - Emscripten: https://github.com/emscripten-core/emscripten/compare/1.36.14...1.37.0
    - Emscripten-LLVM: https://github.com/emscripten-core/emscripten-fastcomp/compare/1.36.14...1.37.0
    - Emscripten-Clang: no changes.

v1.36.14: 11/3/2016
-------------------
 - Added support to emscripten_async_wget() for relative paths.
 - Fixed FS.mkdirTree('/') to work.
 - Updated SDL 2 port to version 12.
 - Added more missing pthreads stubs.
 - Normalize system header includes to use the preferred form #include
   <emscripten/foo.h> to avoid polluting header include namespaces.
 - Fixed a bug where transitioning to fullscreen could cause a stack overflow in GLFW.
 - Added new system CMake option
   -DEMSCRIPTEN_GENERATE_BITCODE_STATIC_LIBRARIES=ON to choose if static
   libraries should be LLVM bitcode instead of .a files.
 - Improved SIMD support to be more correct to the spec.
 - Updated Binaryen to version 18. (#4674)
 - Fixed dlopen with RTLD_GLOBAL parameter.
 - Full list of changes:
    - Emscripten: https://github.com/emscripten-core/emscripten/compare/1.36.13...1.36.14
    - Emscripten-LLVM: no changes.
    - Emscripten-Clang: no changes.

v1.36.13: 10/21/2016
--------------------
 - Pass optimization settings to asm2wasm.
 - Fix to exporting emscripten_builtin_malloc() and emscripten_builtin_free()
   when heap is split to multiple parts.
 - Full list of changes:
    - Emscripten: https://github.com/emscripten-core/emscripten/compare/1.36.12...1.36.13
    - Emscripten-LLVM: no changes.
    - Emscripten-Clang: no changes.

v1.36.12: 10/20/2016
--------------------
 - Improved Emscripten toolchain profiler with more data. (#4566)
 - Export dlmalloc() and dlfree() as emscripten_builtin_malloc() and
   emscripten_builtin_free() to allow user applications to hook into memory
   allocation (#4603)
 - Improved asm.js -s USE_PTHREADS=2 build mode compatibility when
   multithreading is not supported.
 - Improved WebGL support with closure compiler (#4619)
 - Improved Bianaryen WebAssembly support
 - Added support for GL_disjoint_timer_query extension (#4575)
 - Improved Emscripten compiler detection with CMake (#4129, #4314, #4318)
 - Added support for int64 in wasm.
 - Optimize small constant length memcpys in wasm.
 - Full list of changes:
    - Emscripten: https://github.com/emscripten-core/emscripten/compare/1.36.11...1.36.12
    - Emscripten-LLVM: https://github.com/emscripten-core/emscripten-fastcomp/compare/1.36.11...1.36.12
    - Emscripten-Clang: no changes.

v1.36.11: 9/24/2016
-------------------
 - Added new runtime functions
   emscripten_sync/async/waitable_run_in_main_runtime_thread() for proxying
   calls with pthreads (#4569)
 - Full list of changes:
    - Emscripten: https://github.com/emscripten-core/emscripten/compare/1.36.10...1.36.11
    - Emscripten-LLVM: no changes.
    - Emscripten-Clang: no changes.

v1.36.10: 9/24/2016
-------------------
 - Improved compiler logging print messages on first run experience. (#4501)
 - Fixed log printing in glFlushMappedBufferRange() and glGetInfoLog()
   functions. (#4521)
 - Added setjmp/longjmp handling for wasm.
 - Improved support for --proxy-to-worker build mode.
 - Improved GLES3 support for glGet() features that WebGL2 does not have. (#4514)
 - Added support for implementation defined glReadPixels() format.
 - Improved WebGL 2 support with closure compilter. (#4554)
 - Implemented support for nanosleep() when building in pthreads mode (#4578)
 - Added support for  llvm_ceil_f64 and llvm_floor_f64 intrinsics.
 - Full list of changes:
    - Emscripten: https://github.com/emscripten-core/emscripten/compare/1.36.9...1.36.10
    - Emscripten-LLVM: https://github.com/emscripten-core/emscripten-fastcomp/compare/1.36.9...1.36.10
    - Emscripten-Clang: no changes.

v1.36.9: 8/24/2016
------------------
 - Fixed glGet for GL_VERTEX_ATTRIB_ARRAY_BUFFER_BINDING to work. (#1330)
 - Move the DYNAMICTOP variable from JS global scope to inside the heap so that
   the value is shared to multithreaded applications. This removes the global
   runtime variable DYNAMICTOP in favor of a new variable DYNAMICTOP_PTR.
   (#4391, #4496)
 - Implemented brk() system function.
 - Fixed --output-eol to work with --proxy-to-worker mode.
 - Improved reported error message when execution fails to stack overflow.
 - Full list of changes:
    - Emscripten: https://github.com/emscripten-core/emscripten/compare/1.36.8...1.36.9
    - Emscripten-LLVM: https://github.com/emscripten-core/emscripten-fastcomp/compare/1.36.8...1.36.9
    - Emscripten-Clang: no changes.

v1.36.8: 8/20/2016
------------------
 - Fixed a memory leak in ctor_evaller.py on Windows (#4446)
 - Migrate to requiring CMake 3.4.3 as the minimum version for Emscripten CMake
   build integration support.
 - Fixed an issue that prevented -s INLINING_LIMIT from working (#4471)
 - Fixed a bug with Building.llvm_nm interpretation of defined symbols (#4488)
 - Add support for DISABLE_EXCEPTION_CATCHING and EXCEPTION_CATCHING_WHITELIST
   options for wasm.
 - Added new emprofile.py script which can be used to profile toolchain wide
   performance. (#4491)
 - Added new linker flag --output-eol, which specifices what kind of line
   endings to generate to the output files. (#4492)
 - Fixed a Windows bug where aborting execution with Ctrl-C might hang
   Emscripten to an infinite loop instead. (#4494)
 - Implement support for touch events to GLUT (#4493)
 - Deprecated unsafe function writeStringToMemory() from src/preamble.js. Using
   stringToUTF8() is recommended instead. (#4497)
 - Full list of changes:
    - Emscripten: https://github.com/emscripten-core/emscripten/compare/1.36.7...1.36.8
    - Emscripten-LLVM: no changes.
    - Emscripten-Clang: no changes.

v1.36.7: 8/8/2016
-----------------
 - Updated to latest upstream LLVM 3.9.
 - Full list of changes:
    - Emscripten: https://github.com/emscripten-core/emscripten/compare/1.36.6...1.36.7
    - Emscripten-LLVM: https://github.com/emscripten-core/emscripten-fastcomp/compare/1.36.6...1.36.7
    - Emscripten-Clang: https://github.com/emscripten-core/emscripten-fastcomp-clang/compare/1.36.6...1.36.7

v1.36.6: 8/8/2016
-----------------
 - Fixed wheelDelta for MSIE (#4316)
 - Fixed inconsistencies in fullscreen API signatures (#4310, #4318, #4379)
 - Changed the behavior of Emscripten WebGL createContext() to not forcibly set
   CSS style on created canvases, but let page customize the style themselves
   (#3406, #4194 and #4350, #4355)
 - Adjusted the reported GL_VERSION field to adapt to the OpenGL ES
   specifications (#4345)
 - Added support for GLES3 GL_MAJOR/MINOR_VERSION fields. (#4368)
 - Improved -s USE_PTHREADS=1 and --proxy-to-worker linker options to be
   mutually compatible. (#4372)
 - Improved IDBFS to not fail on Safari where IndexedDB support is spotty
   (#4371)
 - Improved SIMD.js support when using Closure minifier. (#4374)
 - Improved glGetString to be able to read fields from WEBGL_debug_renderer_info
   extension. (#4381)
 - Fixed an issue with glFramebufferTextureLayer() not working correctly.
 - Fixed a bug with std::uncaught_exception() support (#4392)
 - Implemented a multiprocess lock to access the Emscripten cache. (#3850)
 - Implemented support for the pointerlockerror event in HTML5 API (#4373)
 - Report WebGL GLSL version number in GL_SHADING_LANGUAGE_VERSION string (#4365)
 - Optimized llvm_ctpop_i32() and conversion of strings from C to JS side
   (#4402, #4403)
 - Added support for the OffscreenCanvas proposal, and transferring canvases to
   offscreen in pthreads build mode, linker flag -s OFFSCREENCANVAS_SUPPORT=0/1
   (#4412)
 - Fixed an issue after updating to new LLVM version that response files passed
   to llvm-link must have forward slashes (#4434)
 - Fixed a memory leak in relooper in LLVM.
 - Full list of changes:
    - Emscripten: https://github.com/emscripten-core/emscripten/compare/1.36.5...1.36.6
    - Emscripten-LLVM: https://github.com/emscripten-core/emscripten-fastcomp/compare/1.36.5...1.36.6
    - Emscripten-Clang: no changes.

v1.36.5: 5/24/2016
------------------
 - Added support for passing custom messages when running in web worker.
 - Improved fp128 support when targeting WebAssembly.
 - Updated cpuprofiler.js to support tracing time spent in WebGL functions.
 - Fixed an issue with glFenceSync() function call signature (#4260, #4339)
 - Added missing zero argument version of emscripten_sync_run_in_main_thread().
 - Improves support for targeting pthreads when using Closure minifier (#4348).
 - Fixed an issue where pthreads enabled code did not correctly validate as asm.js
 - Fixed an issue with incorrect SIMD.js related imports (#4341)
 - Full list of changes:
    - Emscripten: https://github.com/emscripten-core/emscripten/compare/1.36.4...1.36.5
    - Emscripten-LLVM: https://github.com/emscripten-core/emscripten-fastcomp/compare/1.36.4...1.36.5
    - Emscripten-Clang: no changes.

v1.36.4: 5/9/2016
-----------------
 - Added EM_TRUE and EM_FALSE #defines to html5.h.
 - Fixed an issue with GLFW window and framebuffer size callbacks.
 - Added support for more missing WebGL 2 texture formats (#4277)
 - Added support for source files with no extension.
 - Updated emrun.py to latest version, adds support to precompressed content and
   running as just a web server without launching a browser.
 - Updated experimental WebAssembly support to generate 0xb version code.
 - Automatically build Binaryen when needed.
 - Updated libc++ to SVN revision 268153. (#4288)
 - Full list of changes:
    - Emscripten: https://github.com/emscripten-core/emscripten/compare/1.36.3...1.36.4
    - Emscripten-LLVM: no changes.
    - Emscripten-Clang: no changes.

v1.36.3: 4/27/2016
------------------
 - Fixed a deadlock bug with pthreads support.
 - Remove sources from temporary garbage being generated in OpenAL code (#4275)
 - Added support for calling alert() from pthreads code.
 - Full list of changes:
    - Emscripten: https://github.com/emscripten-core/emscripten/compare/1.36.2...1.36.3
    - Emscripten-LLVM: no changes.
    - Emscripten-Clang: no changes.

v1.36.2: 4/22/2016
------------------
 - Improve support for targeting WebAssembly with Binaryen.
 - Improve support for LLVM's WebAssembly backend (EMCC_WASM_BACKEND=1
   environment variable).
 - Separate out emscripten cache structure to asmjs and wasm directories.
 - Fix a bug where Emscripten would spawn too many unused python subprocesses (#4158)
 - Optimize Emscripten for large asm.js projects.
 - Added sdl2_net to Emscripten ports.
 - Updated to latest version of the SIMD polyfill (#4165)
 - Fixed an issue with missing texture formats support in GLES 3 (#4176)
 - Added a new WebAssembly linker option -s BINARYEN_IMPRECISE=1 (default=0)
   which mutes potential traps from WebAssembly int div/rem by zero and
   float-to-int conversions.
 - Added support for EXT_color_buffer_float extension.
 - Fixed behavior of SSE shift operations (#4165).
 - Fixed a bug where ctor_evaller.py (-Oz builds) would hang on Windows.
 - Fixed a bug where emscripten_set_main_loop() with EM_TIMING_SETTIMEOUT would
   incorrectly compute the delta times (#4200, #4208)
 - Update pthreads support to latest proposed spec version. (#4212, #4220)
 - Fixed an unresolved symbol linker error in embind (#4225)
 - Fix file_packager.py --use-preload-cache option to also work on Safari and
   iOS (#2977, #4253)
 - Added new file packager option --indexedDB-name to allow specifying the
   database name to use for the cache (#4219)
 - Added DWARF style debugging information.
 - Full list of changes:
    - Emscripten: https://github.com/emscripten-core/emscripten/compare/1.36.1...1.36.2
    - Emscripten-LLVM: https://github.com/emscripten-core/emscripten-fastcomp/compare/1.36.1...1.36.2
    - Emscripten-Clang: no changes.

v1.36.1: 3/8/2016
-----------------
 - Fixed glfwSetWindowSizeCallback to conform to GLFW2 API.
 - Update OpenAL sources only when the browser window is visible to avoid
   occasional stuttering static glitches when the page tab is hidden. (#4107)
 - Implemented LLVM math intrinsics powi, trunc and floor.
 - Added support for SDL_GL_ALPHA_SIZE in GL context initialization. (#4125)
 - Added no-op stubs for several pthread functions when building without
   pthreads enabled (#4130)
 - Optimize glUniform*fv and glVertexAttrib*fv functions to generate less
   garbage and perform much faster (#4128)
 - Added new EVAL_CTORS optimization pass which evaluates global data
   initializer constructors at link time, which would improve startup time and
   reduce code size of these ctors.
 - Implemented support for OpenAL AL_PITCH option.
 - Implemented new build options -s STACK_OVERFLOW_CHECK=0/1/2 which adds
   runtime stack overrun checks. 0: disabled, 1: minimal, between each frame, 2:
   at each explicit JS side stack allocation call to allocate().
 - Fixed an issue with -s SPLIT_MEMORY mode where an unsigned 32-bit memory
   access would come out as signed. (#4150)
 - Fixed asm.js validation in call handlers to `llvm_powi_f*`.
 - Full list of changes:
    - Emscripten: https://github.com/emscripten-core/emscripten/compare/1.36.0...1.36.1
    - Emscripten-LLVM: https://github.com/emscripten-core/emscripten-fastcomp/compare/1.36.0...1.36.1
    - Emscripten-Clang: no changes.

v1.36.0: 2/23/2016
------------------
 - Fixed an OpenAL bug where OpenAL sources would not respect global volume setting.
 - Fixed an issue where alGetListenerf() with AL_GAIN would not return the
   correct value. (#4091)
 - Fixed an issue where setting alListenerf() with AL_GAIN would not set the
   correct value. (#4092)
 - Implemented new JS optimizer "Duplicate Function Elimination" pass which
   collapses identical functions to save code size.
 - Implemented the `_Exit()` function.
 - Added support for SSE3 and SSSE3 intrinsics (#4099) and partially for SSE 4.1
   intrinsics (#4030, #4101)
 - Added support for -include-pch flag (#4086)
 - Fixed a regex syntax in ccall on Chrome Canary (#4111)
 - Full list of changes:
    - Emscripten: https://github.com/emscripten-core/emscripten/compare/1.35.23...1.36.0
    - Emscripten-LLVM: https://github.com/emscripten-core/emscripten-fastcomp/compare/1.35.23...1.36.0
    - Emscripten-Clang: no changes.

v1.35.23: 2/9/2016
------------------
 - Provide $NM environment variable to point to llvm-nm when running
   emconfigure, which helps e.g. libjansson to build (#4036)
 - Fixed glGetString(GL_SHADING_LANGUAGE_VERSION) to return appropriate result
   depending on if running on WebGL1 vs WebGL2, instead of hardcoding the result
   (#4040)
 - Fixed a regression with CMake try_run() possibly failing, caused by the
   addition of CMAKE_CROSSCOMPILING_EMULATOR in v1.32.3.
 - Fixed CMake to work in the case when NODE_JS is an array containing
   parameters to be passed to Node.js. (#4045)
 - Fixed a memory issue that caused the Emscripten memory initializer file
   (.mem.js) to be unnecessarily retained in memory during runtime (#4044)
 - Added support for complex valued mul and div ops.
 - Added new option "Module.environment" which allows overriding the runtime ENVIRONMENT_IS_WEB/ENVIRONMENT_IS_WORKER/ENVIRONMENT_IS_NODE/ENVIRONMENT_IS_SHELL fields.
 - Fixed an issue with SAFE_HEAP methods in async mode (#4046)
 - Fixed WebSocket constructor to work in web worker environment (#3849)
 - Fixed a potential issue with some browsers reporting gamepad axis values outside \[-1, 1\] (#3602)
 - Changed libcxxabi to be linked in last, so that it does not override weakly
   linked methods in libcxx (#4053)
 - Implemented new JSDCE code optimization pass which removes at JS link stage
   dead code that is not referenced anywhere (in addition to LLVM doing this for
   C++ link stage).
 - Fixed a Windows issue where embedding memory initializer as a string in JS
   code might cause corrupted output. (#3854)
 - Fixed an issue when spaces are present in directory names in response files
   (#4062)
 - Fixed a build issue when using --tracing and -s ALLOW_MEMORY_GROWTH=1
   simultaneously (#4064)
 - Greatly updated Emscripten support for SIMD.js intrinsics (non-SSE or NEON)
 - Fixed an issue where compiler would not generate a link error when JS library
   function depended on a nonexisting symbol. (#4077)
 - Removed UTF16 and UTF32 marshalling code from being exported by default.
 - Removed the -s NO_BROWSER linker option and automated the detection of when
   that option is needed.
 - Removed the JS implemented C++ symbol name demangler, now always depend on
   the libcxxabi compiled one.
 - Fixed an issue where Emscripten linker would redundantly generate missing
   function stubs for some functions that do exist.
 - Full list of changes:
    - Emscripten: https://github.com/emscripten-core/emscripten/compare/1.35.22...1.35.23
    - Emscripten-LLVM: https://github.com/emscripten-core/emscripten-fastcomp/compare/1.35.22...1.35.23
    - Emscripten-Clang: no changes.

v1.35.22: 1/13/2016
-------------------
 - Updated to latest upstream LLVM trunk as of January 13th.
 - Bumped up the required LLVM version from LLVM 3.8 to LLVM 3.9.
 - Full list of changes:
    - Emscripten: https://github.com/emscripten-core/emscripten/compare/1.35.21...1.35.22
    - Emscripten-LLVM: https://github.com/emscripten-core/emscripten-fastcomp/compare/1.35.21...1.35.22
    - Emscripten-Clang: https://github.com/emscripten-core/emscripten-fastcomp-clang/compare/1.35.21...1.35.22

v1.35.21: 1/13/2016
-------------------
 - Improved support for handling GLFW2 keycodes.
 - Improved emranlib, system/bin/sdl-config and system/bin/sdl2-config to be
   executable in both python2 and python3.
 - Fixed build flags -s AGGRESSIVE_VARIABLE_ELIMINATION=1 and -s USE_PTHREADS=2
   to correctly work when run on a browser that does not support pthreads.
 - Fixed a build issue that caused sequences of \r\r\n to be emitted on Windows.
 - Fixed an issue that prevented building LLVM on Visual Studio 2015
   (emscripten-fastcomp-clang #7)
 - Full list of changes:
    - Emscripten: https://github.com/emscripten-core/emscripten/compare/1.35.20...1.35.21
    - Emscripten-LLVM: https://github.com/emscripten-core/emscripten-fastcomp/compare/1.35.20...1.35.21
    - Emscripten-Clang: https://github.com/emscripten-core/emscripten-fastcomp-clang/compare/1.35.20...1.35.21

v1.35.20: 1/10/2016
-------------------
 - Fixed -s USE_PTHREADS compilation mode to account that SharedArrayBuffer
   specification no longer allows futex waiting on the main thread. (#4024)
 - Added new python2 vs python3 compatibility wrappers for emcmake, emconfigure, emmake and emar.
 - Fixed atomicrmw i64 codegen (#4025)
 - Optimized codegen to simplify "x != 0" to just "x" when output is a boolean.
 - Fixed a compiler crash when generating atomics code in debug builds of LLVM.
 - Fixed a compiler crash when generating SIMD.js code that utilizes
   non-canonical length vectors (e.g. <float x 3>)
 - Full list of changes:
    - Emscripten: https://github.com/emscripten-core/emscripten/compare/1.35.19...1.35.20
    - Emscripten-LLVM: https://github.com/emscripten-core/emscripten-fastcomp/compare/1.35.19...1.35.20
    - Emscripten-Clang: no changes.

v1.35.19: 1/7/2016
------------------
 - Updated to latest upstream LLVM trunk as of January 7th.
 - Full list of changes:
    - Emscripten: no changes.
    - Emscripten-LLVM: https://github.com/emscripten-core/emscripten-fastcomp/compare/1.35.18...1.35.19
    - Emscripten-Clang: https://github.com/emscripten-core/emscripten-fastcomp-clang/compare/1.35.18...1.35.19

v1.35.18: 1/7/2016
------------------
 - Implemented getpeername() and fixed issues with handling getsockname() (#3997)
 - Fixed an issue with daylight saving time in mktime() (#4001)
 - Optimized pthreads code to avoid unnecessary FFI transitions (#3504)
 - Fixed issues with strftime() (#3993)
 - Deprecated memory growth support in asm.js.
 - Implemented llvm_bitreverse_i32() (#3976)
 - Fixed missing include header that affected building relooper on some compilers.
 - Full list of changes:
    - Emscripten: https://github.com/emscripten-core/emscripten/compare/1.35.17...1.35.18
    - Emscripten-LLVM: https://github.com/emscripten-core/emscripten-fastcomp/compare/1.35.17...1.35.18
    - Emscripten-Clang: no changes.

v1.35.17: 1/4/2016
------------------
 - Updated to latest upstream LLVM trunk as of January 4th.
 - Full list of changes:
    - Emscripten: no changes.
    - Emscripten-LLVM: https://github.com/emscripten-core/emscripten-fastcomp/compare/1.35.16...1.35.17
    - Emscripten-Clang: https://github.com/emscripten-core/emscripten-fastcomp/compare/1.35.16...1.35.17

v1.35.16: 1/4/2016
------------------
 - Improved support for -s USE_PTHREADS=2 build mode and added support for Atomics.exchange().
 - Full list of changes:
    - Emscripten: https://github.com/emscripten-core/emscripten/compare/1.35.15...1.35.16
    - Emscripten-LLVM: https://github.com/emscripten-core/emscripten-fastcomp/compare/1.35.15...1.35.16
    - Emscripten-Clang: no changes.

v1.35.15: 1/4/2016
------------------
 - Fixed an error with glClearbufferfv not working. (#3961)
 - Improved file packager code so that file:// URLs work in Chrome too (#3965)
 - Fixed issues with the --memoryprofiler UI.
 - Fixed a Windows issue when generating system libraries in cache (#3939)
 - Fixed a regression from v1.35.13 where GLES2 compilation would not work when
   -s USE_PTHREADS=1 was passed.
 - Added support for WebIDL arrays as input parameters to WebIDL binder.
 - Updated build support when using the LLVM wasm backend.
 - Added new linker option --threadprofiler which generates a threads dashboard
   on the generated page for threads status overview. (#3971)
 - Improved backwards compatibility of building on GCC 4.3 - 4.6.
 - Fixed an asm.js validation issue when building against updated SIMD.js specification. (#3986)
 - Improved Rust support.
 - Full list of changes:
    - Emscripten: https://github.com/emscripten-core/emscripten/compare/1.35.14...1.35.15
    - Emscripten-LLVM: https://github.com/emscripten-core/emscripten-fastcomp/compare/1.35.14...1.35.15
    - Emscripten-Clang: no changes.

v1.35.14: 12/15/2015
--------------------
 - Updated to latest upstream LLVM trunk as of December 15th.
 - Full list of changes:
    - Emscripten: https://github.com/emscripten-core/emscripten/compare/1.35.13...1.35.14
    - Emscripten-LLVM: https://github.com/emscripten-core/emscripten-fastcomp/compare/1.35.13...1.35.14
    - Emscripten-Clang: https://github.com/emscripten-core/emscripten-fastcomp-clang/compare/1.35.13...1.35.14

v1.35.13: 12/15/2015
--------------------
 - Updated -s USE_PTHREADS code generation to reflect that the `SharedInt*Array`
   hierarchy no longer exists in the SharedArrayBuffer spec.
 - Removed references to Atomic.fence() which no longer is part of the
   SharedArrayBuffer specification.
 - Fixed an issue where JS code minifiers might generate bad code for cwrap
   (#3945)
 - Updated compiler to issue a warning when --separate-asm is being used and
   output suffix is .js.
 - Added new build option -s ONLY_MY_CODE which aims to eliminate most of the
   Emscripten runtime and generate a very minimal compiler output.
 - Added new build option -s WASM_BACKEND=0/1 which controls whether to utilize
   the upstream LLVM wasm emitting codegen backend.
 - Full list of changes:
    - Emscripten: https://github.com/emscripten-core/emscripten/compare/1.35.12...1.35.13
    - Emscripten-LLVM: https://github.com/emscripten-core/emscripten-fastcomp/compare/1.35.12...1.35.13
    - Emscripten-Clang: no changes.

v1.35.12: 11/28/2015
--------------------
 - Update to latest upstream LLVM trunk as of November 28th.
 - Fix Emscripten to handle new style format outputted by llvm-nm.
 - Added new build option BINARYEN_METHOD to allow choosing which wasm
   generation method to use.
 - Updates to Binaryen support.
 - Full list of changes:
    - Emscripten: https://github.com/emscripten-core/emscripten/compare/1.35.11...1.35.12
    - Emscripten-LLVM: https://github.com/emscripten-core/emscripten-fastcomp/compare/1.35.11...1.35.12
    - Emscripten-Clang: https://github.com/emscripten-core/emscripten-fastcomp-clang/compare/1.35.11...1.35.12

v1.35.11: 11/27/2015
--------------------
 - Updated atomics test to stress 64-bit atomics better (#3892)
 - Full list of changes:
    - Emscripten: https://github.com/emscripten-core/emscripten/compare/1.35.10...1.35.11
    - Emscripten-LLVM: https://github.com/emscripten-core/emscripten-fastcomp/compare/1.35.10...1.35.11
    - Emscripten-Clang: no changes.

v1.35.10: 11/25/2015
--------------------
 - Integration with Binaryen.
 - Add a performance warning when multiple FS.syncfs() calls are in flight simultaneously.
 - Correctly pass GLFW_REPEAT when sending key press repeats.
 - Improved filesystem performance when building in multithreaded mode (#3923)
 - Improve error detection when data file fails to load.
 - Clarified that -s NO_DYNAMIC_EXECUTION=1 and -s RELOCATABLE=1 build modes are mutually exclusive.
 - Added new build option -s NO_DYNAMIC_EXECUTION=2 which demotes eval() errors
   to warnings at runtime, useful for iterating fixes in a codebase for multiple
   eval()s  (#3930)
 - Added support to Module.locateFile(filename) to locate the pthread-main.js file (#3500)
 - Changed -s USE_PTHREADS=2 and -s PRECISE_F32=2 to imply --separate-asm
   instead of requiring it, to be backwards compatible (#3829, #3933)
 - Fixed bad codegen for some 64-bit atomics (#3892, #3936)
 - When emitting NaN canonicalization warning, also print the location in code
   where it occurs.
 - Full list of changes:
    - Emscripten: https://github.com/emscripten-core/emscripten/compare/1.35.9...1.35.10
    - Emscripten-LLVM: https://github.com/emscripten-core/emscripten-fastcomp/compare/1.35.9...1.35.10
    - Emscripten-Clang: no changes.

v1.35.9: 11/12/2015
-------------------
 - Implement glfwSetInputMode when mode is GLFW_CURSOR and value is GLFW_CURSOR_NORMAL|GLFW_CURSOR_DISABLED
 - Add explicit abort() when dlopen() is called without linking support
 - Make emcc explicitly reinvoke itself from python2 if called from python3.
 - Optimize memory initializer to omit zero-initialized values (#3907)
 - Full list of changes:
    - Emscripten: https://github.com/emscripten-core/emscripten/compare/1.35.8...1.35.9
    - Emscripten-LLVM: https://github.com/emscripten-core/emscripten-fastcomp/compare/1.35.8...1.35.9
    - Emscripten-Clang: no changes.

v1.35.8: 11/10/2015
-------------------
 - Removed obsoleted EXPORTED_GLOBALS build option.
 - Export filesystem as global object 'FS' in Emscripten runtime.
 - Fixed realpath() function on directories.
 - Fixed round() and roundf() to work when building without -s PRECISE_F32=1 and
   optimize these to be faster (#3876)
 - Full list of changes:
    - Emscripten: https://github.com/emscripten-core/emscripten/compare/1.35.7...1.35.8
    - Emscripten-LLVM: no changes.
    - Emscripten-Clang: no changes.

v1.35.7: 11/4/2015
------------------
 - Updated to latest upstream LLVM trunk version as of November 4th.
 - Full list of changes:
    - Emscripten: https://github.com/emscripten-core/emscripten/compare/1.35.6...1.35.7
    - Emscripten-LLVM: https://github.com/emscripten-core/emscripten-fastcomp/compare/1.35.6...1.35.7
    - Emscripten-Clang: https://github.com/emscripten-core/emscripten-fastcomp-clang/compare/1.35.6...1.35.7

v1.35.6: 11/4/2015
------------------
 - This tag was created for technical purposes, and has no changes compared to
   v1.35.6.

v1.35.5: 11/4/2015
------------------
 - Removed Content-Length and Connection: close headers in POST requests.
 - Migrate to using the native C++11-implemented optimizer by default.
 - Fixed call to `glDrawBuffers(0, *);` (#3890)
 - Fixed lazy file system to work with closure (#3842)
 - Fixed gzip compression with lazy file system (#3837)
 - Added no-op gracefully failing stubs for process spawn functions (#3819)
 - Clarified error message that memory growth is not supported with shared modules (#3893)
 - Initial work on wasm support in optimizer
 - Full list of changes:
    - Emscripten: https://github.com/emscripten-core/emscripten/compare/1.35.4...1.35.5
    - Emscripten-LLVM: no changes.
    - Emscripten-Clang: no changes.

v1.35.4: 10/26/2015
-------------------
 - Move to legalization in the JS backend.
 - Full list of changes:
    - Emscripten: https://github.com/emscripten-core/emscripten/compare/1.35.3...1.35.4
    - Emscripten-LLVM: https://github.com/emscripten-core/emscripten-fastcomp/compare/1.35.3...1.35.4
    - Emscripten-Clang: https://github.com/emscripten-core/emscripten-fastcomp-clang/compare/1.35.3...1.35.4

v1.35.3: 10/26/2015
-------------------
 - Ignore O_CLOEXEC on NODEFS (#3862)
 - Improved --js-library support in CMake by treating these as libraries (#3840)
 - Still support -Wno-warn-absolute-paths (#3833)
 - Add support to zext <4 x i1> to <4x i32>
 - Emit emscripten versions of llvm and clang in clang --version
 - Full list of changes:
    - Emscripten: https://github.com/emscripten-core/emscripten/compare/1.35.2...1.35.3
    - Emscripten-LLVM: https://github.com/emscripten-core/emscripten-fastcomp/compare/1.35.2...1.35.3
    - Emscripten-Clang: https://github.com/emscripten-core/emscripten-fastcomp-clang/compare/1.35.2...1.35.3

v1.35.2: 10/20/2015
-------------------
 - Rebase against upstream LLVM "google/stable" branch, bringing us to LLVM 3.8.
 - Full list of changes:
    - Emscripten: https://github.com/emscripten-core/emscripten/compare/1.35.1...1.35.2
    - Emscripten-LLVM: https://github.com/emscripten-core/emscripten-fastcomp/compare/1.35.1...1.35.2
    - Emscripten-Clang: https://github.com/emscripten-core/emscripten-fastcomp-clang/compare/1.35.1...1.35.2

v1.35.1: 10/20/2015
-------------------
 - Fixed a bug where passing -s option to LLVM would not work.
 - Work around a WebAudio bug on WebKit "pauseWebAudio failed: TypeError: Not
   enough arguments" (#3861)
 - Full list of changes:
    - Emscripten: https://github.com/emscripten-core/emscripten/compare/1.35.0...1.35.1
    - Emscripten-LLVM: no changes.
    - Emscripten-Clang: no changes.

v1.35.0: 10/19/2015
-------------------
 - Fixed out of memory abort message.
 - Full list of changes:
    - Emscripten: https://github.com/emscripten-core/emscripten/compare/1.34.12...1.35.0
    - Emscripten-LLVM: no changes.
    - Emscripten-Clang: no changes.

v1.34.12: 10/13/2015
--------------------
 - Added new experimental build option -s SPLIT_MEMORY=1, which splits up the
   Emscripten HEAP to multiple smaller slabs.
 - Added SDL2_ttf to Emscripten ports.
 - Added support for building GLES3 code to target WebGL 2. (#3757, #3782)
 - Fixed certain glUniform*() functions to work properly when called in
   conjunction with -s USE_PTHREADS=1.
 - Fixed support for -l, -L and -I command line parameters to accept a space
   between the path, i.e. "-l SDL". (#3777)
 - Fixed SSE2 support in optimized builds.
 - Changed the default behavior of warning when absolute paths are passed to -I
   to be silent. To enable the absolute paths warning, pass
   "-Wwarn-absolute-paths" flag to emcc.
 - Added new linker option -s ABORTING_MALLOC=0 that can be used to make
   malloc() return 0 on failed allocation (Current default is to abort execution
   of the page on OOM) (#3822)
 - Removed the default behavior of automatically decoding all preloaded assets on page startup (#3785)
 - Full list of changes:
    - Emscripten: https://github.com/emscripten-core/emscripten/compare/1.34.11...1.34.12
    - Emscripten-LLVM: https://github.com/emscripten-core/emscripten-fastcomp/compare/1.34.11...1.34.12
    - Emscripten-Clang: no changes.

v1.34.11: 9/29/2015
-------------------
 - Fixed asm.js validation on autovectorized output
 - Fix an issue with printing to iostream in global ctors (#3824)
 - Added support for LLVM pow intrinsics with integer exponent.
 - Full list of changes:
    - Emscripten: https://github.com/emscripten-core/emscripten/compare/1.34.10...1.34.11
    - Emscripten-LLVM: https://github.com/emscripten-core/emscripten-fastcomp/compare/1.34.10...1.34.11
    - Emscripten-Clang: no changes.

v1.34.10: 9/25/2015
-------------------
 - Added wasm compressor/decompressor polyfill (#3766)
 - Added support for sRGB texture formats.
 - Removed the deprecated --compression option.
 - Fixed an issue with asm.js validation for pthreads being broken since v1.34.7 (#3719)
 - Added built-in cpu performance profiler, which is enabled with linker flag --cpuprofiler. (#3781)
 - Added build-in memory usage profiler, which is enabled with linker flag --memoryprofiler. (#3781)
 - Fixed multiple arities per EM_ASM block (#3804)
 - Fixed issues with SSE2 an NaN bit patterns. (emscripten-fastcomp #116)
 - Full list of changes:
    - Emscripten: https://github.com/emscripten-core/emscripten/compare/1.34.9...1.34.10
    - Emscripten-LLVM: https://github.com/emscripten-core/emscripten-fastcomp/compare/1.34.9...1.34.10
    - Emscripten-Clang: no changes.

v1.34.9: 9/18/2015
------------------
 - Fixed an issue with --llvm-lto 3 builds (#3765)
 - Optimized LZ4 compression
 - Fixed a bug where glfwCreateWindow would return success even on failure
   (#3764)
 - Greatly optimized the -s SAFE_HEAP=1 linker flag option by executing the heap
   checks in asm.js side instead.
 - Fixed the return value of EM_ASM_DOUBLE (#3770)
 - Implemented getsockname syscall (#3769)
 - Don't warn on unresolved symbols when LINKABLE is specified.
 - Fixed various issues with SSE2 compilation in optimized builds.
 - Fixed a breakage with -s USE_PTHREADS=2 (#3774)
 - Added support for GL_HALF_FLOAT in WebGL 2. (#3790)
 - Full list of changes:
    - Emscripten: https://github.com/emscripten-core/emscripten/compare/1.34.8...1.34.9
    - Emscripten-LLVM: https://github.com/emscripten-core/emscripten-fastcomp/compare/1.34.8...1.34.9
    - Emscripten-Clang: no changes.

v1.34.8: 9/9/2015
-----------------
 - Fixed a race condition at worker startup (#3741)
 - Update emrun to latest, which improves unit test run automation with emrun.
 - Added support for LZ4 compressing file packages, used with the -s LZ4=1 linker flag. (#3754)
 - Fixed noisy build warning on "unexpected number of arguments in call to strtold" (#3760)
 - Added new linker flag --separate-asm that splits the asm.js module and the
   handwritten JS functions to separate files.
 - Full list of changes:
    - Emscripten: https://github.com/emscripten-core/emscripten/compare/1.34.7...1.34.8
    - Emscripten-LLVM: no changes.
    - Emscripten-Clang: no changes.

v1.34.7: 9/5/2015
-----------------
 - Fixed uses of `i64*` in side modules.
 - Improved GL support when proxying, and fake WebAudio calls when proxying.
 - Added new main loop timing mode EM_TIMING_SETIMMEDIATE for rendering with
   vsync disabled (#3717)
 - Updated emrun to latest version, adds --safe_firefox_profile option to run
   emrun pages in clean isolated environment.
 - Implemented glGetStringi() method for WebGL2/GLES3. (#3472, #3725)
 - Automatically emit loading code for EMTERPRETIFY_FILE if emitting html.
 - Added new build option -s USE_PTHREADS=2 for running pthreads-enabled pages
   in browsers that do not support SharedArrayBuffer.
 - Added support for building SSE2 intrinsics based code (emmintrin.h), when
   -msse2 is passed to the build.
 - Added exports for getting FS objects by their name (#3690)
 - Updated LLVM to latest upstream PNaCl version (Clang 3.7, July 29th).
 - Full list of changes:
    - Emscripten: https://github.com/emscripten-core/emscripten/compare/1.34.6...1.34.7
    - Emscripten-LLVM: https://github.com/emscripten-core/emscripten-fastcomp/compare/1.34.6...1.34.7
    - Emscripten-Clang: https://github.com/emscripten-core/emscripten-fastcomp-clang/compare/1.34.6...1.34.7

v1.34.6: 8/20/2015
------------------
 - Added new build option -s EMULATED_FUNCTION_POINTERS=2.
 - Fixed a bug with calling functions pointers that take float as parameter
   across dynamic modules.
 - Improved dynamic linking support with -s LINKABLE=1.
 - Added new build option -s MAIN_MODULE=2.
 - Cleaned up a few redundant linker warnings (#3702, #3704)
 - Full list of changes:
    - Emscripten: https://github.com/emscripten-core/emscripten/compare/1.34.5...1.34.6
    - Emscripten-LLVM: https://github.com/emscripten-core/emscripten-fastcomp/compare/1.34.5...1.34.6
    - Emscripten-Clang: no changes.

v1.34.5: 8/18/2015
------------------
 - Added Bullet physics, ogg and vorbis to emscripten-ports.
 - Added FreeType 2.6 to emscripten-ports.
 - Fixed CMake handling when building OpenCV.
 - Fixed and issue with exceptions being thrown in empty glBegin()-glEnd()
   blocks (#3693)
 - Improved function pointer handling between dynamically linked modules
 - Fixed some OpenAL alGetSource get calls (#3669)
 - Fixed issues with building the optimizer on 32-bit Windows (#3673)
 - Increased optimizer stack size on Windows to 10MB (#3679)
 - Added support for passing multiple input files to opt, to speed up
   optimization and linking in opt.
 - Full list of changes:
    - Emscripten: https://github.com/emscripten-core/emscripten/compare/1.34.4...1.34.5
    - Emscripten-LLVM: https://github.com/emscripten-core/emscripten-fastcomp/compare/1.34.4...1.34.5
    - Emscripten-Clang: no changes.

v1.34.4: 8/4/2015
-----------------
 - Add special handling support for /dev/null as an input file (#3552)
 - Added basic printf support in NO_FILESYSTEM mode (#3627)
 - Update WebVR support to the latest specification, and add support for
   retrieving device names
 - Improved --proxy-to-worker build mode with proxying (#3568, #3623)
 - Generalized EXPORT_FS_METHODS to EXPORT_RUNTIME_METHODS
 - Added node externs for closure
 - Fixed a memory allocation bug in pthreads code (#3636)
 - Cleaned up some debug assertion messages behind #ifdef ASSERTIONS (#3639)
 - Fixed umask syscall (#3637)
 - Fixed double alignment issue with formatStrind and emscripten_log (#3647)
 - Added new EXTRA_EXPORTED_RUNTIME_METHODS build option
 - Updated emrun to latest version
 - Full list of changes:
    - Emscripten: https://github.com/emscripten-core/emscripten/compare/1.34.3...1.34.4
    - Emscripten-LLVM: https://github.com/emscripten-core/emscripten-fastcomp/compare/1.34.3...1.34.4
    - Emscripten-Clang: no changes.

v1.34.3: 7/15/2015
------------------
 - Move libc to musl+syscalls
 - Full list of changes:
    - Emscripten: https://github.com/emscripten-core/emscripten/compare/1.34.2...1.34.3
    - Emscripten-LLVM: no changes.
    - Emscripten-Clang: no changes.

v1.34.2: 7/14/2015
------------------
 - Upgrade to new SIMD.js polyfill version and improved SIMD support.
 - Improved WebGL support in --proxy-to-worker mode (#3569)
 - Removed warning on unimplemented JS library functions
 - Fix WebGL 2 support with closure compiler
 - Fixed an issue with WebRTC support (#3574)
 - Fixed emcc to return a correct error process exit code when invoked with no input files
 - Fixed a compiler problem where global data might not get aligned correctly for SIMD.
 - Fixed a LLVM backend problem which caused recursive stack behavior when
   linking large codebases, which was seen to cause a stack overflow crash on
   Windows.
 - Full list of changes:
    - Emscripten: https://github.com/emscripten-core/emscripten/compare/1.34.1...1.34.2
    - Emscripten-LLVM: https://github.com/emscripten-core/emscripten-fastcomp/compare/1.34.1...1.34.2
    - Emscripten-Clang: no changes.

v1.34.1: 6/18/2015
------------------
 - Fixed an issue with resize canvas not working with GLFW.
 - Fixed handling of empty else blocks.
 - Full list of changes:
    - Emscripten: https://github.com/emscripten-core/emscripten/compare/1.34.0...1.34.1
    - Emscripten-LLVM: no changes.
    - Emscripten-Clang: no changes.

v1.34.0: 6/16/2015
------------------
 - Fixed an issue when generating .a files from object files that reside on
   separate drives on Windows (#3525).
 - Added a missing dependency for GLFW (#3530).
 - Removed the Emterpreter YIELDLIST option.
 - Added support for enabling memory growth before the runtime is ready.
 - Added a new feature to store the memory initializer in a string literal
   inside the generated .js file.
 - Fixed a code miscompilation issue with a constexpr in fcmp.
 - Full list of changes:
    - Emscripten: https://github.com/emscripten-core/emscripten/compare/1.33.2...1.34.0
    - Emscripten-LLVM: https://github.com/emscripten-core/emscripten-fastcomp/compare/1.33.2...1.34.0
    - Emscripten-Clang: no changes.

v1.33.2: 6/9/2015
-----------------
 - Added support for OpenAL Extension AL_EXT_float32 (#3492).
 - Added support for handling command line flags -M and -MM (#3518).
 - Fixed a code miscompilation issue with missing ';' character (#3520).
 - Full list of changes:
    - Emscripten: https://github.com/emscripten-core/emscripten/compare/1.33.1...1.33.2
    - Emscripten-LLVM: https://github.com/emscripten-core/emscripten-fastcomp/compare/1.33.1...1.33.2
    - Emscripten-Clang: no changes.

v1.33.1: 6/3/2015
-----------------
 - Added support for multithreading with the POSIX threads API (pthreads), used
   when compiling and linking with the -s USE_PTHREADS=1 flag (#3266).
 - Full list of changes:
    - Emscripten: https://github.com/emscripten-core/emscripten/compare/1.33.0...1.33.1
    - Emscripten-LLVM: https://github.com/emscripten-core/emscripten-fastcomp/compare/1.33.0...1.33.1
    - Emscripten-Clang: no changes.

v1.33.0: 5/29/2015
------------------
 - Fix an issue with writing to /dev/null (#3454).
 - Added a hash to objects inside .a files to support to linking duplicate
   symbol names inside .a files (#2142).
 - Provide extensions ANGLE_instanced_arrays and EXT_draw_buffers as aliases to
   the WebGL ones.
 - Fixed LLVM/Clang to build again on Windows after previous LLVM upgrade.
 - Full list of changes:
    - Emscripten: https://github.com/emscripten-core/emscripten/compare/1.32.4...1.33.0
    - Emscripten-LLVM: https://github.com/emscripten-core/emscripten-fastcomp/compare/1.32.4...1.33.0
    - Emscripten-Clang: no changes.

v1.32.4: 5/16/2015
------------------
 - Update LLVM and Clang to PNaCl's current 3.7 merge point (April 17 2015)
 - Added libpng to Emscripten-ports.
 - Added intrinsic llvm_fabs_f32.
 - Full list of changes:
    - Emscripten: https://github.com/emscripten-core/emscripten/compare/1.32.3...1.32.4
    - Emscripten-LLVM: https://github.com/emscripten-core/emscripten-fastcomp/compare/1.32.3...1.32.4
    - Emscripten-Clang: https://github.com/emscripten-core/emscripten-fastcomp-clang/compare/1.32.3...1.32.4

v1.32.3: 5/15/2015
------------------
 - Improved dynamic linking support.
 - Added new option to file_packager.py to store metadata externally.
 - Improved CMake support with CMAKE_CROSSCOMPILING_EMULATOR (#3447).
 - Added support for `sysconf(_SC_PHYS_PAGES)` (#3405, 3442).
 - Full list of changes:
    - Emscripten: https://github.com/emscripten-core/emscripten/compare/1.32.2...1.32.3
    - Emscripten-LLVM: https://github.com/emscripten-core/emscripten-fastcomp/compare/1.32.2...1.32.3
    - Emscripten-Clang: no changes.

v1.32.2: 5/8/2015
-----------------
 - Removed a (name+num)+num -> name+newnum optimization, which caused heavy
   performance regressions in Firefox when the intermediate computation wraps
   around the address space (#3438).
 - Improved dynamic linking support.
 - Improved emterpreter when doing dynamic linking.
 - Fixed an issue with source maps debug info containing zeroes as line numbers.
 - Full list of changes:
    - Emscripten: https://github.com/emscripten-core/emscripten/compare/1.32.1...1.32.2
    - Emscripten-LLVM: https://github.com/emscripten-core/emscripten-fastcomp/compare/1.32.1...1.32.2
    - Emscripten-Clang: no changes.

v1.32.1: 5/2/2015
-----------------
 - Removed old deprecated options -s INIT_HEAP, MICRO_OPTS, CLOSURE_ANNOTATIONS,
   INLINE_LIBRARY_FUNCS, SHOW_LABELS, COMPILER_ASSERTIONS and
   COMPILER_FASTPATHS.
 - Added support for dynamic linking and dlopen().
 - Fixed a compilation issue that affected -O2 builds and higher (#3430).
 - Full list of changes:
    - Emscripten: https://github.com/emscripten-core/emscripten/compare/1.32.0...1.32.1
    - Emscripten-LLVM: https://github.com/emscripten-core/emscripten-fastcomp/compare/1.32.0...1.32.1
    - Emscripten-Clang: no changes.

v1.32.0: 4/28/2015
------------------
 - Compile .i files properly as C and not C++ (#3365).
 - Removed old deprecated options -s PRECISE_I32_MUL, CORRECT_ROUNDINGS,
   CORRECT_OVERFLOWS, CORRECT_SIGNS, CHECK_HEAP_ALIGN, SAFE_HEAP_LINES,
   SAFE_HEAP >= 2, ASM_HEAP_LOG, SAFE_DYNCALLS, LABEL_DEBUG, RUNTIME_TYPE_INFO
   and EXECUTION_TIMEOUT, since these don't apply to fastcomp, which is now the
   only enabled compilation mode.
 - Preliminary work towards supporting dynamic linking and dlopen().
 - Fixed an issue where emrun stripped some characters at output (#3394).
 - Fixed alignment issues with varargs.
 - Full list of changes:
    - Emscripten: https://github.com/emscripten-core/emscripten/compare/1.31.3...1.32.0
    - Emscripten-LLVM: https://github.com/emscripten-core/emscripten-fastcomp/compare/1.31.3...1.32.0
    - Emscripten-Clang: no changes.

v1.31.3: 4/22/2015
------------------
 - Improved support for -E command line option (#3365).
 - Removed the old optimizeShifts optimization pass that was not valid for
   asm.js code.
 - Fixed an issue when simultaneously using EMULATE_FUNCTION_POINTER_CASTS and
   EMULATED_FUNCTION_POINTERS.
 - Fixed an issue with -s PRECISE_I64_MATH=2 not working (#3374).
 - Full list of changes:
    - Emscripten: https://github.com/emscripten-core/emscripten/compare/1.31.2...1.31.3
    - Emscripten-LLVM: https://github.com/emscripten-core/emscripten-fastcomp/compare/1.31.2...1.31.3
    - Emscripten-Clang: no changes.

v1.31.2: 4/20/2015
------------------
 - Added support for file suffixes .i and .ii (#3365).
 - Fixed an issue with embind and wide strings (#3299).
 - Removed more traces of the old non-fastcomp compiler code.
 - Full list of changes:
    - Emscripten: https://github.com/emscripten-core/emscripten/compare/1.31.1...1.31.2
    - Emscripten-LLVM: no changes.
    - Emscripten-Clang: no changes.

v1.31.1: 4/17/2015
------------------
 - Added support for unicode characters in EM_ASM() blocks (#3348).
 - Removed the pointer masking feature as experimental and unsupported.
 - Fixed an issue where exit() did not terminate execution of Emterpreter (#3360).
 - Removed traces of the old non-fastcomp compiler code.
 - Full list of changes:
    - Emscripten: https://github.com/emscripten-core/emscripten/compare/1.31.0...1.31.1
    - Emscripten-LLVM: https://github.com/emscripten-core/emscripten-fastcomp/compare/1.31.0...1.31.1
    - Emscripten-Clang: no changes.

v1.31.0: 4/14/2015
------------------
 - Remove references to unsupported EMCC_FAST_COMPILER mode, fastcomp is always enabled (#3347).
 - Full list of changes:
    - Emscripten: https://github.com/emscripten-core/emscripten/compare/1.30.6...1.31.0
    - Emscripten-LLVM: https://github.com/emscripten-core/emscripten-fastcomp/compare/1.30.6...1.31.0
    - Emscripten-Clang: no changes.

v1.30.6: 4/14/2015
------------------
 - Removed support for the deprecated jcache functionality (#3313).
 - Added support to emscripten_GetProcAddress() to fetch symbols with the ANGLE
   suffix (#3304, #3315).
 - Added immintrin.h header file to include all SSE support.
 - Added an async option to ccall (#3307).
 - Stopped from using 0 as a valid source ID for OpenAL (#3303).
 - When project has disabled exception catching, build an exceptions-disabled
   version of libcxx.
 - Split libcxx into two parts to optimize code size for projects that only need
   small amount of libcxx (#2545, #3308).
 - Avoid fprintf usage in emscripten_GetProcAddress() to allow using it with -s
   NO_FILESYSTEM=1 (#3327).
 - Removed old deprecated functionalities USE_TYPED_ARRAYS, FHEAP, GC emulation
   and non-asmjs-emscripten ABI.
 - Don't refer to prefixed GL extensions when creating a GL context (#3324).
 - Removed support code for x86_fp80 type (#3341).
 - Optimize EM_ASM() calls even more (#2596).
 - Full list of changes:
    - Emscripten: https://github.com/emscripten-core/emscripten/compare/1.30.5...1.30.6
    - Emscripten-LLVM: https://github.com/emscripten-core/emscripten-fastcomp/compare/1.30.5...1.30.6
    - Emscripten-Clang: no changes.

v1.30.5: 4/7/2015
-----------------
 - Fixed WebIDL operation when closure is enabled after the previous EM_ASM()
   optimizations.
 - Optimized jsCall() to handle variadic cases of number of arguments faster
   (#3290, #3305).
 - Removed support for the getwd() function (#1115, #3309).
 - Fixed a problem with -s IGNORED_FUNCTIONS and -s DEAD_FUNCTIONS not working
   as expected (#3239).
 - Fixed an issue with -s EMTERPRETIFY_ASYNC=1 and emscripten_sleep() not
   working (#3307).
 - Full list of changes:
    - Emscripten: https://github.com/emscripten-core/emscripten/compare/1.30.4...1.30.5
    - Emscripten-LLVM: https://github.com/emscripten-core/emscripten-fastcomp/compare/1.30.4...1.30.5
    - Emscripten-Clang: no changes.

v1.30.4: 4/3/2015
-----------------
 - Optimized the performance and security of EM_ASM() blocks by avoiding the use
   of eval() (#2596).
 - Full list of changes:
    - Emscripten: https://github.com/emscripten-core/emscripten/compare/1.30.3...1.30.4
    - Emscripten-LLVM: https://github.com/emscripten-core/emscripten-fastcomp/compare/1.30.3...1.30.4
    - Emscripten-Clang: no changes.

v1.30.3: 4/3/2015
-----------------
 - Improved error handling in library_idbstore.js.
 - Fixed an asm.js validation issue with EMULATE_FUNCTION_POINTER_CASTS=1 feature (#3300).
 - Fixed Clang build by adding missing nacltransforms project after latest
   LLVM/Clang upstream merge.
 - Full list of changes:
    - Emscripten: https://github.com/emscripten-core/emscripten/compare/1.30.2...1.30.3
    - Emscripten-LLVM: https://github.com/emscripten-core/emscripten-fastcomp/compare/1.30.2...1.30.3
    - Emscripten-Clang: https://github.com/emscripten-core/emscripten-fastcomp-clang/compare/1.30.2...1.30.3

v1.30.2: 4/1/2015
-----------------
 - Added support to writing to mmap()ed memory by implementing msync() (#3269).
 - Updated SDL2 port to version 7.
 - Exported new singleton function Module.createContext() for creating a GL
   context from SDL2.
 - Added support for asm.js/Emscripten arch in Clang.
 - Finished LLVM 3.6 upgrade merge.
 - Full list of changes:
    - Emscripten: https://github.com/emscripten-core/emscripten/compare/1.30.1...1.30.2
    - Emscripten-LLVM: https://github.com/emscripten-core/emscripten-fastcomp/compare/1.30.1...1.30.2
    - Emscripten-Clang: https://github.com/emscripten-core/emscripten-fastcomp-clang/compare/1.30.1...1.30.2

v1.30.1: 3/24/2015
------------------
 - Upgraded LLVM+Clang from vrsion 3.5 to version 3.6.
 - Full list of changes:
    - Emscripten: https://github.com/emscripten-core/emscripten/compare/1.30.0...1.30.1
    - Emscripten-LLVM: https://github.com/emscripten-core/emscripten-fastcomp/compare/1.30.0...1.30.1
    - Emscripten-Clang: https://github.com/emscripten-core/emscripten-fastcomp-clang/compare/1.30.0...1.30.1

v1.30.0: 3/24/2015
------------------
 - Fixed a bug where html5.h API would not remove event handlers on request.
 - Fixed a regression issue that broke building on Windows when attempting to
   invoke tools/gen_struct_info.py.
 - Improved memory growth feature to better handle growing to large memory sizes
   between 1GB and 2GB (#3253).
 - Fixed issues with emrun with terminating target browser process, managing
   lingering sockets and command line quote handling.
 - Fixed a bug where unsigned integer return values in embind could be returned
   as signed (#3249).
 - Improved handling of lost GL contexts.
 - Changed malloc to be fallible (return null on failure) when memory growth is
   enabled (#3253).
 - Fixed a bug with WebIDL not being able to handle enums (#3258).
 - Updated POINTER_MASKING feature to behave as a boolean rather than a mask
   (#3240).
 - Improved "emcmake cmake" on Windows to automatically remove from path any
   entries that contain sh.exe in them, which is not supported by CMake.
 - Fixed an issue with symlink handling in readlink (#3277).
 - Updated SDL2 port to version 6.
 - Removed the obsolete FAST_MEMORY build option.
 - Added reciprocalApproximation and reciprocalSqrtApproximation SIMD intrinsics.
 - Full list of changes:
    - Emscripten: https://github.com/emscripten-core/emscripten/compare/1.29.12...1.30.0
    - Emscripten-LLVM: https://github.com/emscripten-core/emscripten-fastcomp/compare/1.29.12...1.30.0
    - Emscripten-Clang: no changes.

v1.29.12: 3/15/2015
-------------------
 - Fix a bug where SDL_malloc and SDL_free were not available. (#3247)
 - Fix various issues with emrun usage. (#3234)
 - Fixed an off-by-one memory access in native optimizer.
 - Improve emterpreter support.
 - Full list of changes:
    - Emscripten: https://github.com/emscripten-core/emscripten/compare/1.29.11...1.29.12
    - Emscripten-LLVM: no changes.
    - Emscripten-Clang: no changes.

v1.29.11: 3/11/2015
-------------------
 - Remove the requirement to pass -s PRECISE_F32=1 manually when building with
   SIMD support.
 - Fix a temp directory leak that could leave behind empty directories in the
   temp directory after build (#706)
 - Improve support for growable Emscripten heap in asm.js mode.
 - Added a warning message when generating huge asset bundles with file packager.
 - Fixed a bug where emscripten_get_gamepad_status might throw a JS exception if
   called after a gamepad was disconnected.
 - Improve emterpreter sleep support.
 - Optimize code generation when multiple consecutive bitshifts are present.
 - Optimize redundant stack save and restores, and memcpy/memsets.
 - Full list of changes:
    - Emscripten: https://github.com/emscripten-core/emscripten/compare/1.29.10...1.29.11
    - Emscripten-LLVM: https://github.com/emscripten-core/emscripten-fastcomp/compare/1.29.10...1.29.11
    - Emscripten-Clang: no changes.

v1.29.10: 2/19/2015
-------------------
 - Add a warning message when generating code that has a very large number of
   variables, which optimization flags could remove.
 - Improve support for SIMD casts and special loads.
 - Fix the process return code when using EMCONFIGURE_JS=1.
 - Improved the error message in abort().
 - Fix main loop handling during emterpreter sync save/load.
 - Handle emscripten_async_call and friends during sleep, by pausing all
   `safeSet*()` operations.
 - Add support for Google WTF when building with --tracing.
 - Improve emterpreter stability with fuzzing.
 - Add an option to load the memory initializer file from a typed array (#3187)
 - Remove linker warning message when linking to -lm, since Emscripten includes
   musl that implements the math libraries built-in.
 - Add support for SDL_WM_SetCaption(), which calls to Module['setWindowTitle'],
   or if not present, sets the web page title. (#3192)
 - Full list of changes:
    - Emscripten: https://github.com/emscripten-core/emscripten/compare/1.29.9...1.29.10
    - Emscripten-LLVM: https://github.com/emscripten-core/emscripten-fastcomp/compare/1.29.9...1.29.10
    - Emscripten-Clang: no changes.

v1.29.9: 2/9/2015
-------------------
 - Documented FORCE_ALIGNED_MEMORY to be no longer supported.
 - Fixes issues with native optimizer handling of "if () else {}" statements.
   (#3129)
 - Improved cross-browser support for EMSCRIPTEN_FULLSCREEN_FILTERING_NEAREST.
   (#3165)
 - Added new linker option --profiling-funcs, which generates output that is
   otherwise minified, except that function names are kept intact, for use in
   profilers and getting descriptive call stacks.
 - The Module object is no longer written in global scope. (#3167)
 - Added new `emscripten_idb_*` API. (#3169)
 - Added new function emscripten_wget_data().
 - Add support for GL_RED with GLES3/WebGL2. (#3176)
 - Added basic WebVR support. (#3177)
 - Full list of changes:
    - Emscripten: https://github.com/emscripten-core/emscripten/compare/1.29.8...1.29.9
    - Emscripten-LLVM: no changes.
    - Emscripten-Clang: no changes.

v1.29.8: 1/31/2015
-------------------
 - Fix a temp file leak with emterpreter. (#3156)
 - Fix a typo that broke glBlitFramebuffer. (#3159)
 - Added scandir() and alphasort() from musl. (#3161)
 - Add a warning if multiple .a files with same basename are being linked
   together. (#2619)
 - Full list of changes:
    - Emscripten: https://github.com/emscripten-core/emscripten/compare/1.29.7...1.29.8
    - Emscripten-LLVM: https://github.com/emscripten-core/emscripten-fastcomp/compare/1.29.7...1.29.8
    - Emscripten-Clang: no changes.

v1.29.7: 1/28/2015
-------------------
 - Fixed an issue with backwards compatibility in emscripten-ports. (#3144)
 - Warn on duplicate entries in archives. (#2619)
 - Removed the MAX_SETJMPS limitation to improve setjmp/longjpmp support.
   (#3151)
 - Improve the native optimizer to not emit empty if clauses in some cases.
   (#3154)
 - Optimize Math.clz32, Math.min, NaN, and inf handling in asm.js.
 - Full list of changes:
    - Emscripten: https://github.com/emscripten-core/emscripten/compare/1.29.6...1.29.7
    - Emscripten-LLVM: https://github.com/emscripten-core/emscripten-fastcomp/compare/1.29.6...1.29.7
    - Emscripten-Clang: no changes.

v1.29.6: 1/23/2015
-------------------
 - Fixed an issue where calling `glGen*()` when the GL context was lost might
   throw a JS exception, instead a GL_INVALID_OPERATION is now recorded.
 - Improve label handling in native optimizer.
 - Full list of changes:
    - Emscripten: https://github.com/emscripten-core/emscripten/compare/1.29.5...1.29.6
    - Emscripten-LLVM: no changes.
    - Emscripten-Clang: no changes.

v1.29.5: 1/23/2015
-------------------
 - Enable compiling source files with the extension ".c++".
 - Enable versioning of the emscripten ports so that older Emscripten versions
   can keep using older versions of the ports (#3144)
 - Added a whitelist option to emterpreter, a linker flag of form -s
   EMTERPRETIFY_WHITELIST=["symbol1","symbol2"]. (#3129)
 - Improved emscripten_get_pointerlock_status() to always fill the output
   structure even when pointer lock is not supported.
 - Added an environment variable EMCC_NO_OPT_SORT=0/1 option to configure
   whether the generated output should have the functions sorted by length,
   useful for debugging.
 - Added new tool tools/merge_pair.py which allows bisecting differences between
   two output files to find discrepancies.
 - Improved parsing in cashew.
 - Improved output message from emconfigure and emmake when inputs are unexpected.
 - Added built-in asm handler for LLVM fabs operation.
 - Full list of changes:
    - Emscripten: https://github.com/emscripten-core/emscripten/compare/1.29.4...1.29.5
    - Emscripten-LLVM: https://github.com/emscripten-core/emscripten-fastcomp/compare/1.29.4...1.29.5
    - Emscripten-Clang: no changes.

v1.29.4: 1/21/2015
-------------------
 - Added new C <-> JS string marshalling functions asciiToString(),
   stringToAscii(), UTF8ToString(), stringToUTF8() that can be used to copy
   strings across the JS and C boundaries. (#2363)
 - Added new functions lengthBytesUTF8(), lengthBytesUTF16() and
   lengthBytesUTF32() to allow computing the byte lengths of strings in
   different encodings. (#2363)
 - Upgraded SDL2 port to version 4.
 - Add support for saving the emterpreter stack when there are functions
   returning a value on the stack (#3129)
 - Notice async state in emterpreter trampolines (#3129)
 - Optimize SDL1 pixel copying to the screen.
 - Fixed an issue with emterpreter parsing. (#3141)
 - Fixed an issue with native optimizer and -s PPRECISE_F32=1.
 - Full list of changes:
    - Emscripten: https://github.com/emscripten-core/emscripten/compare/1.29.3...1.29.4
    - Emscripten-LLVM: https://github.com/emscripten-core/emscripten-fastcomp/compare/1.29.3...1.29.4
    - Emscripten-Clang: no changes.

v1.29.3: 1/16/2015
-------------------
 - Fixed a bug with OpenGL context initialization enableExtensionsByDefault. (#3135)
 - Fixed an issue with nested if parsing in native optimizer.
 - Full list of changes:
    - Emscripten: https://github.com/emscripten-core/emscripten/compare/1.29.2...1.29.3
    - Emscripten-LLVM: no changes.
    - Emscripten-Clang: no changes.

v1.29.2: 1/16/2015
-------------------
 - Fixed an issue with embind compilation in LLVM 3.5.
 - Fixed an issue with SDL audio queueing stability, which would queue audio too
   eagerly and cause stutter in some applications (#3122, #3124)
 - Enabled native JS optimizer to be built automatically on Windows, requires
   VS2012 or VS2013.
 - Improve error message to reflect the fact that DLOPEN_SUPPORT is currently
   not available (#2365)
 - Improve SIMD load and store support.
 - Upgraded SDL2 port to version 3.
 - Fix a bug with native JS optimizer and braces in nested ifs.
 - Improved emterpreter support.
 - Fixed LLVM 3.5 to build with Visual Studio on Windows (emscripten-fastcomp #61)
 - Full list of changes:
    - Emscripten: https://github.com/emscripten-core/emscripten/compare/1.29.1...1.29.2
    - Emscripten-LLVM: https://github.com/emscripten-core/emscripten-fastcomp/compare/1.29.1...1.29.2
    - Emscripten-Clang: no changes.

v1.29.1: 1/7/2015
-------------------
 - Migrated to upstream PNaCl LLVM+Clang 3.5 from the previous 3.4.
 - Full list of changes:
    - Emscripten: https://github.com/emscripten-core/emscripten/compare/1.29.0...1.29.1
    - Emscripten-LLVM: https://github.com/emscripten-core/emscripten-fastcomp/compare/1.29.0...1.29.1
    - Emscripten-Clang: https://github.com/emscripten-core/emscripten-fastcomp-clang/compare/1.29.0...1.29.1

v1.29.0: 1/7/2015
-------------------
 - Full list of changes:
    - Emscripten: https://github.com/emscripten-core/emscripten/compare/1.28.3...1.29.0
    - Emscripten-LLVM: https://github.com/emscripten-core/emscripten-fastcomp/compare/1.28.3...1.29.0
    - Emscripten-Clang: no changes.

v1.28.3: 1/4/2015
-------------------
 - embuilder.py tool
 - Many fixes for native optimizer on Windows
 - Perform LLVM LTO in a separate invocation of opt, so that it does not mix
   with legalization and other stuff we do at link time
 - Full list of changes:
    - Emscripten: https://github.com/emscripten-core/emscripten/compare/1.28.2...1.28.3
    - Emscripten-LLVM: https://github.com/emscripten-core/emscripten-fastcomp/compare/1.28.2...1.28.3
    - Emscripten-Clang: https://github.com/emscripten-core/emscripten-fastcomp-clang/compare/1.28.2...1.28.3

v1.28.2: 12/17/2014
-------------------
 - Enable native optimizer by default
 - Disable slow2asm legacy testing (asm.js mode in pre-fastcomp)
 - Full list of changes:
    - Emscripten: https://github.com/emscripten-core/emscripten/compare/1.28.1...1.28.2
    - Emscripten-LLVM: https://github.com/emscripten-core/emscripten-fastcomp/compare/1.28.1...1.28.2
    - Emscripten-Clang: no changes.

v1.28.1: 12/15/2014
-------------------
 - Use a lot more MUSL math functions
 - Full list of changes:
    - Emscripten: https://github.com/emscripten-core/emscripten/compare/1.28.0...1.28.1
    - Emscripten-LLVM: https://github.com/emscripten-core/emscripten-fastcomp/compare/1.28.0...1.28.1
    - Emscripten-Clang: no changes.

v1.28.0: 12/12/2014
-------------------
 - Full list of changes:
    - Emscripten: https://github.com/emscripten-core/emscripten/compare/1.27.2...1.28.0
    - Emscripten-LLVM: https://github.com/emscripten-core/emscripten-fastcomp/compare/1.27.2...1.28.0
    - Emscripten-Clang: no changes.

v1.27.2: 12/10/2014
-------------------
 - Added more complete support for SSE1 SIMD intrinsics API. (#2792)
 - Fixed an issue with glTexImage2D on GL_LUMINANCE + GL_FLOAT textures. (#3039)
 - Use the cashew asm.js parser in native optimizer.
 - Fixed issues with IE when running closure minified pages. (#3012)
 - Enabled asm.js validation for SIMD compilation.
 - Full list of changes:
    - Emscripten: https://github.com/emscripten-core/emscripten/compare/1.27.1...1.27.2
    - Emscripten-LLVM: https://github.com/emscripten-core/emscripten-fastcomp/compare/1.27.1...1.27.2
    - Emscripten-Clang: no changes.

v1.27.1: 11/20/2014
-------------------
 - Migrated to upstream PNaCl LLVM+Clang 3.4 from the previous 3.3.
 - Added a FindOpenGL.cmake to support find_package() for OpenGL in CMake scripts.
 - Full list of changes:
    - Emscripten: https://github.com/emscripten-core/emscripten/compare/1.27.0...1.27.1
    - Emscripten-LLVM: https://github.com/emscripten-core/emscripten-fastcomp/compare/1.27.0...1.27.1
    - Emscripten-Clang: https://github.com/emscripten-core/emscripten-fastcomp-clang/compare/1.27.0...1.27.1

v1.27.0: 11/20/2014
-------------------
 - Added new work in progress option -s NATIVE_OPTIMIZER=1 that migrates
   optimizer code from JS to C++ for better performance.
 - Fixed an embind issue when compiling with closure (#2974)
 - Fixed an embind issue with unique_ptr (#2979)
 - Fixed a bug with new GL context initialization in proxy to worker mode.
 - Fixed an issue where GL context event handlers would leak after a GL context
   has been freed.
 - Optimized embind operation in Chrome by avoiding using Function.prototype.bind().
 - Full list of changes:
    - Emscripten: https://github.com/emscripten-core/emscripten/compare/1.26.1...1.27.0
    - Emscripten-LLVM: https://github.com/emscripten-core/emscripten-fastcomp/compare/1.26.1...1.27.0
    - Emscripten-Clang: no changes.

v1.26.1: 11/7/2014
------------------
 - Fixed emscripten::val handle for special js values (#2930)
 - Implemented SDL 1.2 SDL_SetClipRect / SDL_GetClipRect (#2931)
 - Added support for building zlib from Emscripten Ports with linker flag -s USE_ZLIB=1.
 - Improved experimental GLES3 support.
 - Fixed issues with llseek (#2945)
 - Enable using emscripten_get_now() in web workers (#2953)
 - Added stricter input data validation in GL code.
 - Added new HTML5 C API for managing fullscreen mode transitions to resolve
   cross-browser issue #2556 (#2975)
 - Fixed an issue with using structs in va_args (#2923)
 - Full list of changes:
    - Emscripten: https://github.com/emscripten-core/emscripten/compare/1.26.0...1.26.1
    - Emscripten-LLVM: https://github.com/emscripten-core/emscripten-fastcomp/compare/1.26.0...1.26.1
    - Emscripten-Clang: https://github.com/emscripten-core/emscripten-fastcomp-clang/compare/1.26.0...1.26.1

v1.26.0: 10/29/2014
-------------------
 - Fixed an issue where emar would forward --em-config to llvm-ar (#2886)
 - Added a new "emterpreter" feature that allows running Emscripten compiled
   code in interpreted form until asm.js compilation is ready (-s
   EMTERPRETIFY=1).
    - For more information, see
      https://groups.google.com/d/msg/emscripten-discuss/vhaPL9kULxk/_eD2G06eucwJ
 - Added new "Emscripten Ports" architecture that enables building SDL2 with -s
   USE_SDL=2 command line flag.
 - Added support for SDL 1.2 SDL_CreateRGBSurfaceFrom() function.
 - Improved experimental SIMD support.
 - Use only minimum necessary digits to print floating point literals in
   generated JS code for smaller code output.
 - Full list of changes:
    - Emscripten: https://github.com/emscripten-core/emscripten/compare/1.25.2...1.26.0
    - Emscripten-LLVM: https://github.com/emscripten-core/emscripten-fastcomp/compare/1.25.2...1.26.0
    - Emscripten-Clang: no changes.

v1.25.2: 10/16/2014
-------------------
 - Fixed a bug in tmpfile() function not allocating the mode argument correctly.
 - Fixed a bug with handling empty files in IDBFS (#2845)
 - Added an implementation of the utimes() function (#2845)
 - Added experimental WebGL 2.0 support with the linker flag -s USE_WEBGL2=1.
   (#2873)
 - Fixed a UnboundTypeError occurring in embind (#2875)
 - Fixed an error "IndexSizeError: Index or size is negative or greater than the
   allowed amount" being thrown by Emscripten SDL 1.2 surface blit code. (#2879)
 - Fixed a JS minifier issue that generated "x--y from x - -y" (#2869)
 - Added a new emcc command line flag "--cache <dir>" to control the location of
   the Emscripten cache directory (#2816)
 - Implemented SDL_ConvertSurface() and added support for SDL_SRCALPHA in
   SDL_SetAlpha (#2871)
 - Fixed issues with the GL library handling of invalid input values.
 - Optimized SDL copyIndexedColorData function (#2890)
 - Implemented GLES3 emulation for glMapBufferRange() for upcoming WebGL 2
   support, using the -s FULL_ES3=1 linker option.
 - Fixed a bug where setting up and cancelling the main loop multiple times
   would stack up the main loop to be called too frequently (#2839)
 - Introduced a new API emscripten_set_main_loop_timing() for managing the
   Emscripten main loop calling frequency (#2839)
 - Added new optimization flags SDL.discardOnLock and SDL.opaqueFrontBuffer to
   Emscripten SDL 1.2 SDL_LockSurface() and SDL_UnlockSurface() (#2870)
 - Fixed a bug with glfwGetProcAddress().
 - Added option to customize GLOBAL_BASE (the starting address of global
   variables in the Emscripten HEAP).
 - Added the ability to register mouseover and mouseout events from the HTML5
   API.
 - Improved experimental SIMD support.
 - Full list of changes:
    - Emscripten: https://github.com/emscripten-core/emscripten/compare/1.25.1...1.25.2
    - Emscripten-LLVM: no changes.
    - Emscripten-Clang: no changes.

v1.25.1: 10/1/2014
------------------
 - Updated heap resize support code when -s ALLOW_MEMORY_GROWTH=1 is defined.
 - Updated libc++ to new version from upstream svn revision 218372, 2014-09-24.
 - Fixed a bug where building on Windows might generate output JS files with
   incorrect syntax (emscripten-fastcomp #52)
 - Improved experimental SIMD support.
 - Full list of changes:
    - Emscripten: https://github.com/emscripten-core/emscripten/compare/1.25.0...1.25.1
    - Emscripten-LLVM: https://github.com/emscripten-core/emscripten-fastcomp/compare/1.25.0...1.25.1
    - Emscripten-Clang: no changes.


v1.25.0: 9/30/2014
------------------
 - Fixed a warning message with -s EXPORTED_FUNCTIONS.
 - Full list of changes:
    - Emscripten: https://github.com/emscripten-core/emscripten/compare/1.24.1...1.25.0
    - Emscripten-LLVM: no changes.
    - Emscripten-Clang: no changes.

v1.24.1: 9/27/2014
------------------
 - Fixed issues with the tmpnam and tmpfile functions (#2797, 2798)
 - Fixed CMake package find code to not search any system directories, because
   Emscripten is a cross-compiler.
 - Improved support for the proposed solution for heap resizing.
 - Fixed an issue where one could not run a main loop without having first a GL
   context created when -s FULL_ES2 or -s LEGACY_GL_EMULATION were set.
 - For compatibility, Emscripten will no longer warn about missing library files
   for -lGL, -lGLU and -lglut libraries, since Emscripten provides the
   implementation for these without having to explicitly link to anything.
 - Added support for readonly (const) attributes and automatically call
   Pointer_stringify on DOMStrings in WebIDL.
 - Improved SIMD support for the experimental Ecmascript SIMD spec.
 - Added support for GLFW 3.0.
 - Added new Emscripten HTML 5 functions emscripten_set_mouseenter_callback()
   and emscripten_set_mouseleave_callback().
 - Emscripten now recognizes an environment variable
   EMCC_JSOPT_BLACKLIST=a,b,c,d which can be used to force-disable Emscripten to
   skip running specific JS optimization passes. This is intended as a debugging
   aid to help zoom in on JS optimizer bugs when compiling with -O1 and greater.
   (#2819)
 - Fixed a bug where Module['TOTAL_STACK'] was ignored (#2837).
 - Improved SIMD support for the experimental Ecmascript SIMD spec. Preliminary asm.js validation.
 - Full list of changes:
    - Emscripten: https://github.com/emscripten-core/emscripten/compare/1.24.0...1.24.1
    - Emscripten-LLVM: https://github.com/emscripten-core/emscripten-fastcomp/compare/1.24.0...1.24.1
    - Emscripten-Clang: no changes.

v1.24.0: 9/16/2014
------------------
 - Renamed the earlier Module.locateFilePackage() to Module.locateFile() added
   in v1.22.2 to better reflect its extended usage.
 - Improved exceptions support with exception_ptr.
 - Fixed a bug where restoring files from IDBFS would not preserve their file modes.
 - Fixed and issue where one could not pass a null pointer to strftime() function.
 - Improved SIMD support for the experimental Ecmascript SIMD spec.
 - Full list of changes:
    - Emscripten: https://github.com/emscripten-core/emscripten/compare/1.23.5...1.24.0
    - Emscripten-LLVM: https://github.com/emscripten-core/emscripten-fastcomp/compare/1.23.5...1.24.0
    - Emscripten-Clang: no changes.

v1.23.5: 9/12/2014
------------------
 - Added new functions emscripten_get_device_pixel_ratio(),
   emscripten_set_canvas_css_size() and emscripten_get_canvas_css_size() which
   allow handling High DPI options from C code.
 - Fixed bugs with timzone-related functions in the JS-implemented C standard
   library.
 - Implemented clock_gettime(CLOCK_MONOTONIC) and added a new function
   emscripten_get_now_is_monotonic() to query whether the JS-provided timer is
   monotonic or not.
 - Fixed an issue where the user could not pass --llvm-opts=xxx when also
   specifying --llvm-lto=2.
 - Renamed the linker option -profiling to --profiling for consistency. The old
   form is still supported.
 - Formalized the set of valid characters to be used in files passed to the
   file_packager.py (#2765).
 - Implemented SDL function SDL_BlitScaled.
 - Fixed a bug with right modifier keys in SDL.
 - Full list of changes:
    - Emscripten: https://github.com/emscripten-core/emscripten/compare/1.23.4...1.23.5
    - Emscripten-LLVM: no changes.
    - Emscripten-Clang: no changes.

v1.23.4: 9/7/2014
------------------
 - Implemented new targetX and targetY fields for native HTML5 mouse and touch
   events (#2751)
 - Improved SIMD support for the experimental Ecmascript SIMD spec.
 - Full list of changes:
    - Emscripten: https://github.com/emscripten-core/emscripten/compare/1.23.3...1.23.4
    - Emscripten-LLVM: https://github.com/emscripten-core/emscripten-fastcomp/compare/1.23.3...1.23.4
    - Emscripten-Clang: no changes.

v1.23.3: 9/7/2014
------------------
 - Removed the scons-tools SCons build system as unused.
 - Fixed an issue where applications could not handle WebGL context creation
   failures gracefully.
 - Fixed a bug where the stringToC function in ccall/cwrap might not allocate
   enough space to hold unicode strings.
 - Removed CMake from attempting to link to library -ldl when building projects,
   by unsetting CMAKE_DL_LIBS.
 - Fixed a bug where write_sockaddr might return undefined data in its output
   structure.
 - Added a new _experimental_ -s POINTER_MASKING=1 linker option that might help
   JS VMs to optimize asm.js code.
 - Added first version of a memory tracing API to profile memory usage in
   Emscripten applications.
 - Added functions glob and globfree from musl regex library.
 - Improved SIMD support for the experimental Ecmascript SIMD spec.
 - Full list of changes:
    - Emscripten: https://github.com/emscripten-core/emscripten/compare/1.23.2...1.23.3
    - Emscripten-LLVM: https://github.com/emscripten-core/emscripten-fastcomp/compare/1.23.2...1.23.3
    - Emscripten-Clang: no changes.

v1.23.2: 9/2/2014
------------------
 - Adjusted the process and group ids reported by the stub library functions to
   be closer to native unix values.
 - Set stack to be aligned to 16 bytes. (#2721)
 - Fixed a compiler error "unresolved symbol:
   __cxa_decrement_exception_refcount" (#2715)
 - Added a new warning message that instructs that building .so, .dll and .dylib
   files is not actually supported, and is faked for compatibility reasons for
   existing build chains. (#2562)
 - Fixed problems with SDL mouse scrolling (#2643)
 - Implemented OpenAL function alSourceRewind.
 - Removed several old header files from the Emscripten repository that had been
   included for emulation purposes (zlib.h, png.h, tiff.h, tiffio.h), but their
   implementation is not included.
 - Work around an issue in d8 with binary file reading that broke e.g. printf
   when running in d8. (#2731)
 - Rigidified the semantics of Module.preRun and Module.postRun: These must
   always be JS arrays, single functions are not allowed (#2729)
 - Improved compiler warning diagnostics when generating output that will not
   validate as asm.js (#2737)
 - Updated to latest emrun version to enable support for passing arguments with
   hyphens to the program. (#2742)
 - Added Bessel math functions of the first kind  (j0, j1, jn) from musl.
 - Improved SIMD support for the experimental Ecmascript SIMD spec.
 - Full list of changes:
    - Emscripten: https://github.com/emscripten-core/emscripten/compare/1.23.1...1.23.2
    - Emscripten-LLVM: https://github.com/emscripten-core/emscripten-fastcomp/compare/1.23.1...1.23.2
    - Emscripten-Clang: no changes.

v1.23.1: 8/26/2014
------------------
 - Add support for the Chrome variant of the Gamepad API.
 - Updates to SIMD.js support.
 - Implemented glutSetCursor function.
 - Added new link-time options -s NO_FILESYSTEM=1 and -s NO_BROWSER=1 to enable
   reducing output file sizes when those functionalities are not necessary.
 - Added a new option --closure 2 to allow running closure even on the asm.js output.
 - Fixed a regression bug that broke the use of
   emscripten_set_socket_error_callback() in emscripten.h
 - Removed the support for old discontinued Mozilla Audio Data API in src/library_sdl.js.
 - Removed the support for using Web Audio ScriptProcessorNode to stream audio.
 - Improved SDL audio streaming by using the main rAF() callback instead of a
   separate setTimeout() callback to schedule the audio data.
 - Deprecated compiling without typed arrays support.
 - Migrated to using musl PRNG functions. Fixes reported bugs about the quality of randomness (#2341)
 - Improved SIMD support for the experimental Ecmascript SIMD spec.
 - Full list of changes:
    - Emscripten: https://github.com/emscripten-core/emscripten/compare/1.23.0...1.23.1
    - Emscripten-LLVM: https://github.com/emscripten-core/emscripten-fastcomp/compare/1.23.0...1.23.1
    - Emscripten-Clang: no changes.

v1.23.0: 8/21/2014
------------------
 - Added support for array attributes in WebIDL bindings.
 - Allow cloning pointers that are scheduled for deletion in embind, and add
   support for null in embind_repr().
 - Fixed possible issues with rounding and flooring operations.
 - Full list of changes:
    - Emscripten: https://github.com/emscripten-core/emscripten/compare/1.22.2...1.23.0
    - Emscripten-LLVM: no changes.
    - Emscripten-Clang: no changes.

v1.22.2: 8/19/2014
------------------
 - Adds stack overflow checks when building with the link flag -s ASSERTIONS=1.
 - Fix an issue where EM_ASM was not usable with closure when closure removed
   the Module object (#2639)
 - The locale "POSIX" is now recognized (#2636)
 - Fixed a problem with embind on IE11.
 - Added OpenAL functions alSource3i, alListener3f, alGetEnumValue and
   alSpeedOfSound and also recognize ALC_MAX_AUXILIARY_SENDS.
 - Fixed an issue where emcc would create .o files in the current directory when
   compiling multiple code files simultaneously (#2644)
 - The -s PROXY_TO_WORKER1= option now looks for a GET option "?noProxy" in the
   page URL to select at startup time whether proxying should be on or off.
 - Added new functions emscripten_yield, emscripten_coroutine_create and
   emscripten_coroutine_next which implement coroutines when building with the
   -s ASYNCIFY=1 option.
 - Optimized the size of intermediate generated .o files by omitting LLVM debug
   info from them when not needed. (#2657)
 - Fixed WebSocket connection URLs to allow a port number in them, e.g.
   "server:port/addr" (2610)
 - Added support for void* to the WebIDL binder, via the identifier VoidPtr.
 - Optimize emcc to not copy bitcode files around redundantly.
 - Fix stat() to correctly return ENOTDIR when expected (#2669).
 - Fixed issues with nested exception catching (#1714).
 - Increased the minimum size of the Emscripten HEAP to 64k instead of a previous 4k.
 - The {{{ cDefine('name') }}} macros now raise a compile-time error if the
   define name is not found, instead of hiding the error message inside the
   compiled output (#2672)
 - Fixed an issue where --emrun parameter was not compatible with the -s
   PROXY_TO_WORKER=1 option.
 - Improved WebGL support when compiling with the PROXY_TO_WORKER=1 option.
 - Fixed a regression issue with the handling of running dtors of classes that
   use virtual inheritance. (#2682)
 - Added an option Module.locateFilePackage() as a means to customize where data
   files are found in relative to the running page (#2680). NOTE: This parameter
   was later renamed to Module.locateFile() instead in release 1.24.0.
 - Fixed a bug where OpenAL sources would not properly delete.
 - Fixed a bug with upstream libc++ on std::map, std::multimap and
   std::unordered_map self-assignment
   (http://llvm.org/bugs/show_bug.cgi?id=18735)
 - Allow using __asm__ __volatile__("": : :"memory") as a compile-time
   reordering barrier (#2647)
 - Full list of changes:
    - Emscripten: https://github.com/emscripten-core/emscripten/compare/1.22.1...1.22.2
    - Emscripten-LLVM: https://github.com/emscripten-core/emscripten-fastcomp/compare/1.22.1...1.22.2
    - Emscripten-Clang: no changes.

v1.22.1: 8/7/2014
------------------
 - Added support for prefixing functions with '$' in JS libraries, in order to
   cause them not be prefixed with '_' when compiling.
 - Improved WebIDL compiler to support enums.
 - Fixed a bug with emscripten_force_exit() that would throw an exception (#2629).
 - Fixed setlocale() when setting a bad locale. (#2630)
 - Fixed a compiler miscompilation bug when optimizing loops. (#2626)
 - Fixed an issue with rethrowing an exception (#2627)
 - Fixed a bug where malloc()ing from JS code would leak memory if the C/C++
   side does not use malloc() (#2621)
 - Removed an unnecessary assert() in glReadPixels, and improved it to support
   more texture pixel types.
 - Fixed a bug with std::locale accepting unknown locale names (#2636)
 - Added support for WebIDL binder to work with Closure (#2620)
 - Added no-op SDL IMG_Quit() and TTF_Quit() symbols.
 - Migrated to building libcxx and libcxxapi with -Oz optimization flags.
 - Full list of changes:
    - Emscripten: https://github.com/emscripten-core/emscripten/compare/1.22.0...1.22.1
    - Emscripten-LLVM: no changes.
    - Emscripten-Clang: no changes.

v1.22.0: 8/5/2014
------------------
 - Added support to emrun to dump files to the local filesystem for debugging
   purposes.
 - Implemented emscripten_wget in ASYNCIFY mode.
 - Improved extension catching support (#2616)
 - Fixed .a link groups to also work when linking to bitcode. (#2568)
 - Full list of changes:
    - Emscripten: https://github.com/emscripten-core/emscripten/compare/1.21.10...1.22.0
    - Emscripten-LLVM: https://github.com/emscripten-core/emscripten-fastcomp/compare/1.21.10...1.22.0
    - Emscripten-Clang: no changes.

v1.21.10: 7/29/2014
-------------------
 - Fixed a Windows-specific issue where the generated output files might contain
   line endings of form \r\r\n. This caused browser debuggers to get confused
   with line numbers. (#2133)
 - Improved the node.js workaround introduced in v1.21.8.
 - Implemented new HTML5 API for direct WebGL context creation, emscripten_webgl_*().
 - Fixed a bug when loading in node.js and loaded by another module (#2586)
 - Full list of changes:
    - Emscripten: https://github.com/emscripten-core/emscripten/compare/1.21.9...1.21.10
    - Emscripten-LLVM: no changes.
    - Emscripten-Clang: no changes.

v1.21.9: 7/28/2014
------------------
 - Fixed issues with exception catching. (#2531)
 - Full list of changes:
    - Emscripten: https://github.com/emscripten-core/emscripten/compare/1.21.8...1.21.9
    - Emscripten-LLVM: no changes.
    - Emscripten-Clang: no changes.

v1.21.8: 7/28/2014
------------------
 - Fixed an issue when using --embed-file to embed very large files.
 - Worked around a Windows node.js bug where the compiler output might get cut
   off when the compilation ends in an error.
   (https://github.com/joyent/node/issues/1669)
 - Full list of changes:
    - Emscripten: https://github.com/emscripten-core/emscripten/compare/1.21.7...1.21.8
    - Emscripten-LLVM: https://github.com/emscripten-core/emscripten-fastcomp/compare/1.21.7...1.21.8
    - Emscripten-Clang: no changes.

v1.21.7: 7/25/2014
------------------
 - Added new environment variable EMCC_ONLY_FORCED_STDLIBS which can be used to
   restrict to only linking to the chosen set of Emscripten-provided libraries.
   (See also EMCC_FORCE_STDLIBS)
 - Adjusted argv[0] and environment variables USER, HOME, LANG and _ to report a
   more convenient set of default values. (#2565)
 - Fixed an issue where the application could not use environ without also
   referring to getenv() (#2557)
 - Fixed an issue with IDBFS running in web workers.
 - Print out an error if IDBFS is used without IDB support.
 - Fixed calling Runtime.getFuncWrapper() when -s ALIASING_FUNCTION_POINTERS=1 (#2010)
 - Fixed an issue where deleting files during directory iteration would produce
   incorrect iteration results (#2528)
 - Fixed support for strftime with %z and %Z (#2570)
 - Fixed a bug with truncate() throwing an exception (#2572)
 - Improved the linker to generate warning messages if user specifies -s X=Y
   linker flags that do not exist (#2579)
 - Fixed an issue with creating read-only files (#2573)
 - Added first implementation for the ASYNCIFY option, which splits up
   synchronous blocking loops to asynchronous execution. For more information on
   this approach, see https://github.com/emscripten-core/emscripten/wiki/Asyncify
 - Full list of changes:
    - Emscripten: https://github.com/emscripten-core/emscripten/compare/1.21.6...1.21.7
    - Emscripten-LLVM: https://github.com/emscripten-core/emscripten-fastcomp/compare/1.21.6...1.21.7
    - Emscripten-Clang: no changes.

v1.21.6: 7/22/2014
------------------
 - Separated OpenAL AL and ALC errors to properly separate fields.
 - When using EGL to initialize a GL context, initialize a stencil buffer to the
   context as well, since proper EGL context choosing is not yet implemented.
 - Added new linker flag -s DEMANGLE_SUPPORT to choose whether to compile the
   application with libcxxabi-provided demangling support ___cxa_demangle().
 - Fixed a problem where calling stat() on a nonexisting file in the runtime VFS
   would result in an exception being thrown. (#2552)
 - When using the -v flag, no longer retain intermediate compilation files. To
   preserve the intermediate files, set the EMCC_DEBUG=1 environment variable.
   (#2538)
 - Added a new HTML setting Module.memoryInitializerPrefixURL which specifies a
   prefix for where the memory initializer file .mem.js should be loaded from
   (#2542)
 - Implemented eglReleaseThread to work according to spec.
 - Implemented a new function emscripten_force_exit() which immediately shuts
   down the C runtime.
 - Fixed a bug with exception handling that resulted in an error unresolved
   symbol: _ZTISt13bad_exception (#2560)
 - Full list of changes:
    - Emscripten: https://github.com/emscripten-core/emscripten/compare/1.21.5...1.21.6
    - Emscripten-LLVM: no changes.
    - Emscripten-Clang: no changes.

v1.21.5: 7/21/2014
------------------
 - Added support for glDrawBuffers with the WEBGL_draw_buffers extension.
 - Added stub implementation for eglReleaseThread.
 - Fixed a bug where passing -E to emcc used the system include headers instead
   of the built-in ones. (#2534)
 - Fixed the stacktrace() function to work on MSIE as well.
 - Removed the zlib.h header file from system include directory, since
   Emscripten does not provide an implementation of zlib built-in.
 - Added support for __cxa_bad_typeid (#2547)
 - Fixed an internal compiler crash with a certain pattern involving optimized
   builds and int64_t (#2539)
 - Fixed an issue with -s EXCEPTION_CATCHING_WHITELIST handling where an
   extension that was a substring of another might get erroneously handled.
 - Full list of changes:
    - Emscripten: https://github.com/emscripten-core/emscripten/compare/1.21.4...1.21.5
    - Emscripten-LLVM: https://github.com/emscripten-core/emscripten-fastcomp/compare/1.21.4...1.21.5
    - Emscripten-Clang: no changes.

v1.21.4: 7/17/2014
------------------
 - Implemented the getsockopt() function.
 - Added new event callback functions emscripten_set_socket_xx_callback() that
   allow listening to WebSocket events in an asynchronous manner.
 - Greatly improved CMake support, now various forms of configure-time test
   builds are supported, and the default extension is set to ".js"
 - Prohibit the virtual filesystem from creating files with name '.' or '..' at
   runtime.
 - Have runtime mkdir() function call normalize the path to be created before
   creation.
 - Fixed an issue with omitting the third paramter in cwrap() call (#2511).
 - Fixed an issue where mouse event handling would throw an exception if the
   page did not contain a canvas object.
 - Fixed a GL initialization problem when user has extended Array with custom
   functions (#2514)
 - Added new compiler defines __EMSCRIPTEN_major__, __EMSCRIPTEN_minor__ and
   __EMSCRIPTEN_tiny__ which communicate the compiler version major.minor.tiny
   to compiled applications (#2343)
 - Fixed a bug where emrun did not properly capture the exit code when exit
   runtime via not calling exit().
 - Fixed an error message when symlinkin invalid filenams at runtime.
 - Fixed a bug in EGL context creation that parsed the input context creation
   parameters with wrong terminator.
 - Improved ffdb.py to be smarter when to attempt port forwarding to connect to
   a FFOS device DevTools port.
 - Implemented strsignal() function (#2532)
 - Full list of changes:
    - Emscripten: https://github.com/emscripten-core/emscripten/compare/1.21.3...1.21.4
    - Emscripten-LLVM: no changes.
    - Emscripten-Clang: no changes.

v1.21.3: 7/10/2014
------------------
 - Added implementations for SDL function SDL_AudioQuit and SDL_VideoQuit.
 - Fix an issue with the optimizeShifts optimization enabled in previous version.
 - Fixed the -s RELOOPER command line parameter to work.
 - Fixed a bug where building the system libc migt result in a compiler deadlock
   on Windows.
 - Removed emcc from trying to link in .dll files as static libraries on
   Windows.
 - Added support for GL_HALF_FLOAT_OES.
 - Fixed a bug where emcmake did not work on Windows.
 - Use multithreaded compilation to build libc.
 - Fixed an issue where the GL interop library could throw an exception in an
   error condition, instead of raising a GL error.
 - Full list of changes:
    - Emscripten: https://github.com/emscripten-core/emscripten/compare/1.21.2...1.21.3
    - Emscripten-LLVM: no changes.
    - Emscripten-Clang: no changes.

v1.21.2: 7/5/2014
------------------
 - Improved the checks that detect that code is run only while the runtime is
   initialized.
 - The memory initializer file (.mem.js) is now emitted by default when
   compiling with at least -O2 optimization level.
 - Fixed a performance issue where built-in math functions (Math.sqrt, etc.)
   took a slightly slower path (#2484).
 - Added support for the ffs libc function.
 - Re-enabled optimizeShifts optimization when not compiling for asm.js (#2481)
 - Full list of changes:
    - Emscripten: https://github.com/emscripten-core/emscripten/compare/1.21.1...1.21.2
    - Emscripten-LLVM: no changes.
    - Emscripten-Clang: no changes.

v1.21.1: 7/3/2014
------------------
 - Fixed an issue where wrong python interpreter could get invoked on Windows
   when both native and cygwin python were installed.
 - Updated musl from version 0.9.13 to version 1.0.3.
 - Full list of changes:
    - Emscripten: https://github.com/emscripten-core/emscripten/compare/1.21.0...1.21.1
    - Emscripten-LLVM: no changes.
    - Emscripten-Clang: no changes.

v1.21.0: 7/2/2014
------------------
 - Enable memory init files (.mem) by default in optimized builds (-O2+), as if
   --memory-init-file 1  is specified. This makes the default behavior on
   optimized builds emit smaller and faster-to-load code, but does require that
   you ship both a .js and a .mem file (if you prefer not to, can use
   --memory-init-file 1  ).
 - Implemented new SDL 1.2 functions SDL_GetRGB, SDL_GetRGBA and SDL_putenv.
 - Added support for /dev/random, /dev/urandom and C++11 std::random_device,
   which will use cryptographically secure random api if available. (#2447)
 - Added support for CMake find_path() directive.
 - Added support for std::unique_ptr in embind.
 - Improved Windows support for ffdb.py.
 - Implemented the clip_rect structure for created SDL surfaces.
 - Fixed a regression with SDL touch events (#2466)
 - Added support for C++11 std::thread::hardware_concurrency which backs to
   navigator.hardwareConcurrency. See
   http://wiki.whatwg.org/wiki/Navigator_HW_Concurrency (#2456)
 - Optimized embind code generation with constexprs.
 - Enabled the use of Runtime.add&removeFunction when closure minification is
   active (#2446)
 - Implemented support for accessing WebGL when building via the proxy to worker
   architecture.
 - Full list of changes:
    - Emscripten: https://github.com/emscripten-core/emscripten/compare/1.20.0...1.21.0
    - Emscripten-LLVM: no changes.
    - Emscripten-Clang: no changes.

v1.20.0: 6/13/2014
------------------
 - Optimize in-memory virtual filesystem performance when serialized to an IndexedDB.
 - Fixed memcpy regression with ta0 and ta1 modes.
 - Fixed an issue with line numbers being messed up when generating source maps (#2410)
 - Fixed an ffdb logging bug that could cause it to drop messages if they were
   being received too fast. Added support getting memory and system descriptions
   with ffdb.
 - Added a new extension to SDL "emscripten_SDL_SetEventHandler()" which enabled
   application to perform SDL event handling inside a JS event handler to
   overcome browser security restrictions. (#2417)
 - Full list of changes:
    - Emscripten: https://github.com/emscripten-core/emscripten/compare/1.19.2...1.20.0
    - Emscripten-LLVM: no changes.
    - Emscripten-Clang: no changes.

v1.19.2: 6/9/2014
------------------
 - Updated CMake support for response file handling.
 - Fixed issues with glfwGetProcAddress and glfwSetWindowSizeCallback.
 - Fixed an issue with regexes that caused issues on IE11 runtime (#2400)
 - Added a new functions emscripten_get_preloaded_image_data() and
   emscripten_get_preloaded_image_data_from_FILE() to obtain pixel data of
   preloaded images.
 - Greatly improved ffdb capabilities to operate a FFOS device.
 - Fixed a Windows-specific bug where the user temp directory was littered with
   temporary .rsp files that did not get cleaned up.
 - Improved SIMD support.
 - Full list of changes:
    - Emscripten: https://github.com/emscripten-core/emscripten/compare/1.19.1...1.19.2
    - Emscripten-LLVM: https://github.com/emscripten-core/emscripten-fastcomp/compare/1.19.1...1.19.2
    - Emscripten-Clang: no changes.

v1.19.1: 6/3/2014
------------------
 - Migrate to using musl sscanf and sprintf and the family that writes to
   memory, and not directly to the filesystem.
 - Improve the error messages from -s SAFE_HEAP_ACCESS=1 runtime checks.
 - Added new linker flag -s NO_DYNAMIC_EXECUTION=1 which removes the use of
   eval() and new Function() in the generated output. For more information, see
   "Eval and related functions are disabled" in
   https://developer.chrome.com/extensions/contentSecurityPolicy .
 - Fixed a compiler issue when very large double constants are present. (#2392)
 - Full list of changes:
    - Emscripten: https://github.com/emscripten-core/emscripten/compare/1.19.0...1.19.1
    - Emscripten-LLVM: no changes.
    - Emscripten-Clang: no changes.

v1.19.0: 5/29/2014
------------------
 - Added an error message to signal that linkable modules are not supported in fastcomp.
 - Fixed a miscompilation issue that resulted in an error "SyntaxError: invalid
   increment operand" and a statement +(+0) being generated (#2314)
 - Make optimized compiler output smaller by running the shell code through
   uglify when not using closure.
 - Fixed a crash in SDL audio loading code introduced in v1.18.3
 - Fixed an issue where glTex(Sub)Image2D might throw an exception on error,
   instead of setting glGetError().
 - Added new typedefs emscripten_align1_short, emscripten_align{1/2}_int,
   emscripten_align{1/2}_float and emscripten_align{1/2/4}_double to ease
   signaling the compiler that unaligned data is present. (#2378)
 - Fixed an embind issue with refcount tracking on smart pointers.
 - Full list of changes:
    - Emscripten: https://github.com/emscripten-core/emscripten/compare/1.18.4...1.19.0
    - Emscripten-LLVM: https://github.com/emscripten-core/emscripten-fastcomp/compare/1.18.4...1.19.0
    - Emscripten-Clang: no changes.

v1.18.4: 5/27/2014
------------------
 - Fixed error message on unsupported linking options (#2365)
 - Updated embind to latest version from IMVU upstream.
 - Fixed an issue where source maps did not load properly in Firefox.
 - Added a more descriptive error message to fastcomp when MAX_SETJMPS limit is
   violated. (#2379)
 - Full list of changes:
    - Emscripten: https://github.com/emscripten-core/emscripten/compare/1.18.3...1.18.4
    - Emscripten-LLVM: https://github.com/emscripten-core/emscripten-fastcomp/compare/1.18.3...1.18.4
    - Emscripten-Clang: no changes.

v1.18.3: 5/21/2014
------------------
 - Added support to emcc command line for "archive groups": -Wl,--start-group
   and -Wl,--end-group
 - Greatly optimized ccall and cwrap implementations.
 - Added new support for SDL_Mix backend to use WebAudio to play back audio clips.
 - Fixed a registerizeHarder issue with elimination of conditional expressions.
 - Migrated single-character standard C functions (islower, tolower, and the
   family) to use musl implementations.
 - Updated relooper to not optimize out breaks if it causes excessive nesting.
 - Full list of changes:
    - Emscripten: https://github.com/emscripten-core/emscripten/compare/1.18.2...1.18.3
    - Emscripten-LLVM: https://github.com/emscripten-core/emscripten-fastcomp/compare/1.18.2...1.18.3
    - Emscripten-Clang: no changes.

v1.18.2: 5/19/2014
------------------
 - Fixed a problem which blocked user applications from handling WebGL context
   loss events themselves.
 - Added a new HTML5 api function emscripten_is_webgl_context_lost() which
   allows polling for context loss in addition to receiving events.
 - Improved async wget progress events to work better across browsers.
 - Improved WebIDL binder support.
 - Added new typeof() function to emscripten::val.
 - Added support for SDL window events SDL_WINDOWEVENT_FOCUS_GAINED,
   SDL_WINDOWEVENT_FOCUS_LOST, SDL_WINDOWEVENT_SHOWN, SDL_WINDOWEVENT_HIDDEN.
 - Fixed a compiler miscompilation on unsigned i1 bitcasts (#2350)
 - Fixed a compiler bug where doubles in varargs might not get 8-byte aligned (#2358)
 - Full list of changes:
    - Emscripten: https://github.com/emscripten-core/emscripten/compare/1.18.1...1.18.2
    - Emscripten-LLVM: https://github.com/emscripten-core/emscripten-fastcomp/compare/1.18.1...1.18.2
    - Emscripten-Clang: no changes.

v1.18.1: 5/12/2014
------------------
 - Fixed an issue where the mouse wheel scroll did not work with SDL.
 - Fixed an issue with emscripten_async_wget, which undesirably expected that
   the string pointer passed to it stayed alive for the duration of the
   operation (#2349)
 - Emscripten now issues a warning message when the EXPORTED_FUNCTIONS list
   contains invalid symbol names (#2338)
 - Full list of changes:
    - Emscripten: https://github.com/emscripten-core/emscripten/compare/1.18.0...1.18.1
    - Emscripten-LLVM: no changes.
    - Emscripten-Clang: no changes.

v1.18.0: 5/10/2014
------------------
 - Enable support for low-level C<->JS interop to marshall 64 bit integers from
   C to JS.
 - Fixed an issue that caused some programs to immediately run out of memory
   "(cannot enlarge memory arrays)" at startup. (#2334)
 - Fixed a crash issue with generated touch events that didn't correspond to a real touch.
 - Full list of changes:
    - Emscripten: https://github.com/emscripten-core/emscripten/compare/1.17.0...1.18.0
    - Emscripten-LLVM: https://github.com/emscripten-core/emscripten-fastcomp/compare/1.17.0...1.18.0
    - Emscripten-Clang: no changes.

v1.17.0: 5/6/2014
------------------
 - Enabled asm.js compilation and -s PRECISE_F32 support when using embind.
 - Improved relooper to emit switches in many-entried blocks.
 - Fixed a GLFW bug where mouse wheel direction was reversed.
 - Fixed glfwGetKey to work even when no callback is registered with
   glfwGetKeyCallback (#1320)
 - Added a new tool 'webidl_binder' that generates C <-> JS interop code from
   WebIDL descriptions.
 - Fix emscripten compilation to work on pages that don't contain a HTML canvas.
 - Added a new error message to default shell when an uncaught exception is thrown.
 - Improved error diagnostics reported by -s SAFE_HEAP=1.
 - Added support for registering callbacks hook to VFS file open, write, move,
   close and delete.
 - Added embind support to std::basic_string<unsigned char>
 - By default, the C runtime will no longer exit after returning from main()
   when safeSetTimeout() or safeSetInterval() is used.
 - Fixed an issue with sscanf formatting (#2322)
 - Fixed an issue where precompiled headers were given a wrong output filename (#2320)
 - Enabled registerizeHarder optimization pass to work when outlining is enabled.
 - Fixed an issue with strptime month handling (#2324)
 - Added an initial implementation of a new tool 'ffdb' which can be used to
   operate a Firefox OS phone from the command line.
 - Fixed a compiler crash on assertion failure '!contains(BranchesOut, Target)'
   (emscripten-fastcomp #32)
 - Added a new ABI to Clang that targets Emscripten specifically. Stop aligning
   member functions to save some space in the function table array.
 - Full list of changes:
    - Emscripten: https://github.com/emscripten-core/emscripten/compare/1.16.0...1.17.0
    - Emscripten-LLVM: https://github.com/emscripten-core/emscripten-fastcomp/compare/1.16.0...1.17.0
    - Emscripten-Clang: https://github.com/emscripten-core/emscripten-fastcomp-clang/compare/1.16.0...1.17.0

v1.16.0: 4/16/2014
------------------
 - Removed browser warnings message in VFS library about replacing __proto__ performance issue.
 - Full list of changes:
    - Emscripten: https://github.com/emscripten-core/emscripten/compare/1.15.1...1.16.0
    - Emscripten-LLVM: no changes.
    - Emscripten-Clang: https://github.com/emscripten-core/emscripten-fastcomp-clang/compare/1.15.1...1.16.0

v1.15.1: 4/15/2014
------------------
 - Added support for SDL2 touch api.
 - Added new user-controllable emdind-related define #define
   EMSCRIPTEN_HAS_UNBOUND_TYPE_NAMES, which allows optimizing embind for minimal
   size when std::type_info is not needed.
 - Fixed issues with CMake support where CMAKE_AR and CMAKE_RANLIB were not
   accessible from CMakeLists.txt files.
 - Full list of changes:
    - Emscripten: https://github.com/emscripten-core/emscripten/compare/1.15.0...1.15.1
    - Emscripten-LLVM: no changes.
    - Emscripten-Clang: no changes.

v1.15.0: 4/11/2014
------------------
 - Fix outlining feature for functions that return a double (#2278)
 - Added support for C++11 atomic constructs (#2273)
 - Adjusted stdout and stderr stream behavior in the default shell.html to
   always print out to both web page text log box, and the browser console.
 - Fixed an issue with loop variable optimization.
 - Full list of changes:
    - Emscripten: https://github.com/emscripten-core/emscripten/compare/1.14.1...1.15.0
    - Emscripten-LLVM: https://github.com/emscripten-core/emscripten-fastcomp/compare/1.14.1...1.15.0
    - Emscripten-Clang: https://github.com/emscripten-core/emscripten-fastcomp-clang/compare/1.14.1...1.15.0

v1.14.1: 4/8/2014
------------------
 - Added new command line utility 'emcmake', which can be used to call
   emconfigure for cmake.
 - Added a new emcc command line parameter '--valid-abspath', which allows
   selectively suppressing warning messages that occur when using absolute path
   names in include and link directories.
 - Added a new emcc linker command line parameter '--emit-symbol-map', which
   will save a map file between minified global names and the original function
   names.
 - Fixed an issue with --default-object-ext not always working properly.
 - Added optimizations to eliminate redundant loop variables and redundant
   self-assignments.
 - Migrated several libc functions to use compiled code from musl instead of
   handwritten JS implementations.
 - Improved embind support.
 - Renamed the EM_ASM_() macro to the form EM_ASM_ARGS().
 - Fixed mouse button ordering issue in glfw.
 - Fixed an issue when creating a path name that ends in a slash (#2258, #2263)
 - Full list of changes:
    - Emscripten: https://github.com/emscripten-core/emscripten/compare/1.14.0...1.14.1
    - Emscripten-LLVM: https://github.com/emscripten-core/emscripten-fastcomp/compare/1.14.0...1.14.1
    - Emscripten-Clang: no changes.

v1.14.0: 3/25/2014
------------------
 - Added new emcc linker command line option '-profiling', which defaults JS
   code generation options suited for benchmarking and profiling purposes.
 - Implemented the EGL function eglWaitGL().
 - Fixed an issue with the HTML5 API that caused the HTML5 event listener unregistration to fail.
 - Fixed issues with numpad keys in SDL support library.
 - Added a new JS optimizer pass 'simplifyIfs', which is run when -s
   SIMPLIFY_IFS=1 link flag is set and -g is not specified. This pass merges
   multiple nested if()s together into single comparisons, where possible.
 - Removed false positive messages on missing internal "emscripten_xxx" symbols at link stage.
 - Updated to latest relooper version.
 - Full list of changes:
    - Emscripten: https://github.com/emscripten-core/emscripten/compare/1.13.2...1.14.0
    - Emscripten-LLVM: https://github.com/emscripten-core/emscripten-fastcomp/compare/1.13.2...1.14.0
    - Emscripten-Clang: no changes.

v1.13.2: 3/15/2014
------------------
 - Fixed issues with SDL audio on Safari.
 - Fixed issues with HTML5 API mouse scroll events on Safari.
 - Fixed issues with HTML5 fullscreen requests in IE11.
 - Enabled support for emscripten_get_callstack on IE10+.
 - Fixed issues with Closure symbol minification.
 - Further improved em_asm()-related error messages.
 - Updated to latest relooper version.
 - Full list of changes:
    - Emscripten: https://github.com/emscripten-core/emscripten/compare/1.13.1...1.13.2
    - Emscripten-LLVM: https://github.com/emscripten-core/emscripten-fastcomp/compare/1.13.1...1.13.2
    - Emscripten-Clang: no changes.

v1.13.1: 3/10/2014
------------------
 - Disallow C implicit function declarations by making it an error instead of a
   warning by default. These will not work with Emscripten, due to strict
   Emscripten signature requirements when calling function pointers (#2175).
 - Allow transitioning to full screen from SDL as a response to mouse press
   events.
 - Fixed a bug in previous 1.13.0 release that broke fullscreen transitioning
   from working.
 - Fixed emscripten/html5.h to be used in C source files.
 - Fix an issue where extraneous system libraries would get included in the
   generated output (#2191).
 - Added a new function emscripten_async_wget2_data() that allows reading from
   an XMLHTTPRequest directly into memory while supporting advanced features.
 - Fixed esc key code in GLFW.
 - Added new emscripten_debugger() intrinsic function, which calls into JS
   "debugger;" statement to break into a JS debugger.
 - Fixed varargs function call alignment of doubles to 8 bytes.
 - Switched to using default function local stack alignment to 16 bytes to be SIMD-friendly.
 - Improved error messages when user code has a syntax error in em_asm() statements.
 - Switched to using a new custom LLVM datalayout format for Emscripten. See
   https://github.com/emscripten-core/emscripten-fastcomp/commit/65405351ba0b32a8658c65940e0b65ceb2601ad4
 - Optimized function local stack space to use fewer temporary JS variables.
 - Full list of changes:
    - Emscripten: https://github.com/emscripten-core/emscripten/compare/1.13.0...1.13.1
    - Emscripten-LLVM: https://github.com/emscripten-core/emscripten-fastcomp/compare/1.13.0...1.13.1
    - Emscripten-Clang: https://github.com/emscripten-core/emscripten-fastcomp-clang/compare/1.13.0...1.13.1

v1.13.0: 3/3/2014
------------------
 - Fixed the deprecated source mapping syntax warning.
 - Fixed a buffer overflow issue in emscripten_get_callstack (#2171).
 - Added support for -Os (optimize for size) and -Oz (aggressively optimize for
   size) arguments to emcc.
 - Fixed a typo that broko the call signature of glCompressedTexSubImage2D()
   function (#2173).
 - Added new browser fullscreen resize logic that always retains aspect ratio
   and adds support for IE11.
 - Improve debug messaging with bad function pointer calls when -s ASSERTIONS=2
   is set.
 - Full list of changes: https://github.com/emscripten-core/emscripten/compare/1.12.3...1.13.0

v1.12.3: 2/27/2014
------------------
 - Fixed alcOpenDevice on Safari.
 - Improved the warning message on missing symbols to not show false positives (#2154).
 - Improved EmscriptenFullscreenChangeEvent HTML5 API structure to return
   information about HTML element and screen sizes for convenience.
 - Full list of changes: https://github.com/emscripten-core/emscripten/compare/1.12.2...1.12.3

v1.12.2: 2/25/2014
------------------
 - Added better warning message if Emscripten, LLVM and Clang versions don't match.
 - Introduced the asmjs-unknown-emscripten target triple that allows
   specializing LLVM codegen for Emscripten purposes.
 - Full list of changes: https://github.com/emscripten-core/emscripten/compare/1.12.1...1.12.2

v1.12.1: 2/25/2014
------------------
 - TURNED ON FASTCOMP BY DEFAULT. This means that you will need to migrate to
   fastcomp-clang build. Either use an Emscripten SDK distribution, or to build
   manually, see
   http://kripken.github.io/emscripten-site/docs/building_from_source/LLVM-Backend.html
   for info.
 - Migrate to requiring Clang 3.3 instead of Clang 3.2. The fastcomp-clang
   repository by Emscripten is based on Clang 3.3.
 - Deprecated old Emscripten libgc implementation.
 - asm.js will now be always enabled, even in -O0 builds in fastcomp.
 - Remove support for -s RUNTIME_TYPE_INFO, which is unsupported in fastcomp.
 - Added a new "powered by Emscripten" logo.
 - Updated default shell.html graphical layout.
 - Added new macro EM_ASM_, which allows sending values to JS without returning anything.
 - Deprecated the jcache compiler option. It should not be needed anymore.
 - Added support for fetching callstack column information in Firefox 30 in emscripten_get_callstack.
 - Fix issues with missing exceptions-related symbols in fastcomp.
 - Full list of changes: https://github.com/emscripten-core/emscripten/compare/1.12.0...1.12.1

v1.12.0: 2/22/2014
------------------
 - Improved the runtime abort error message when calling an invalid function
   pointer if compiled with -s ASSERTIONS=1 and 2. This allows the developer to
   better deduce errors with bad function pointers or function pointers casted
   and invoked via a wrong signature.
 - Added a new api function emscripten_set_main_loop_arg, which allows passing a
   userData pointer that will be carried via the function call, useful for
   object-oriented encapsulation purposes (#2114).
 - Fixed CMake MinSizeRel configuration type to actually optimize for minimal size with -Os.
 - Added support for GLES2 VAO extension OES_vertex_array_object for browsers that support it.
 - Fix issues with emscripten/html5.f when compiled with the SAFE_HEAP option.
 - Full list of changes: https://github.com/emscripten-core/emscripten/compare/1.11.1...1.12.0

v1.11.1: 2/19/2014
------------------
 - Improved eglSwapBuffers to be spec-conformant.
 - Fixed an issue with asm.js validation and va_args (#2120).
 - Fixed asm.js validation issues found with fuzzing.
 - Added new link-time compiler flag -s RETAIN_COMPILER_SETTINGS=1, which
   enables a runtime API for querying which Emscripten settings were used to
   compile the file.
 - Full list of changes: https://github.com/emscripten-core/emscripten/compare/1.11.0...1.11.1

v1.11.0: 2/14/2014
------------------
 - Implemented some new SDL library functions.
 - Renamed standard file descriptors to have handles 0, 1 and 2 rather than 1, 2
   and 3 to coincide with unix numbering.
 - Improved embind support with smart pointers and mixins.
 - Improved the registerization -O3 optimization pass around switch-case constructs.
 - Upper-case files with suffix .C are now also recognized (#2109).
 - Fixed an issue with glGetTexParameter (#2112).
 - Improved exceptions support in fastcomp.
 - Added new linker option -s NO_EXIT_RUNTIME=1, which can be used to set a
   default value for the Module["noExitRuntime"] parameter at compile-time.
 - Improved SDL audio buffer queueing when the sample rate matches the native
   web audio graph sample rate.
 - Added an optimization that removes redundant Math.frounds in -O3.
 - Improved the default shell.html file.
 - Full list of changes: https://github.com/emscripten-core/emscripten/compare/1.10.4...1.11.0

v1.10.4: 2/10/2014
------------------
 - Added support for legacy GL emulation in fastcomp.
 - Deprecated the --split-js compiler option. This is not supported in fastcomp.
 - Full list of changes: https://github.com/emscripten-core/emscripten/compare/1.10.3...1.10.4

v1.10.3: 2/9/2014
------------------
 - Work on supporting GL/EGL GetProcAddress.
 - Fixed issues with shared lib linking support.
 - Full list of changes: https://github.com/emscripten-core/emscripten/compare/1.10.2...1.10.3

v1.10.2: 2/7/2014
------------------
 - Added basic FS unmount support.
 - Improved screen orientation lock API to return a success code.
 - Added PRECISE_F32 support to fastcomp.
 - Fixed issues in fastcomp related to special floating point literal
   serialization.
 - Improved SDL audio buffer queueing.
 - Added new link-time option -s WARN_UNALIGNED=1 to fastcomp to report compiler
   warnings about generated unaligned memory accesses, which can hurt
   performance.
 - Optimized libc strcmp and memcmp with the implementations from musl libc.
 - Optimized libc memcpy and memset to back to native code for large buffer sizes.
 - Full list of changes: https://github.com/emscripten-core/emscripten/compare/1.10.1...1.10.2

v1.10.1: 1/31/2014
------------------
 - Improve srand() and rand() to be seedable and use a Linear Congruential
   Generator (LCG) for the rng generation for performance.
 - Improved OpenAL library support.
 - Full list of changes: https://github.com/emscripten-core/emscripten/compare/1.10.0...1.10.1

v1.10.0: 1/29/2014
------------------
 - Improved C++ exception handling.
 - Improved OpenAL library support.
 - Fixed an issue where loading side modules could try to allocate from sealed
   heap (#2060).
 - Fixed safe heap issues (2068).
 - Added new EM_ASM variants that return a value but do not receive any inputs
   (#2070).
 - Add support for simultaneously using setjmp and C++ exceptions in fastcomp.
 - Full list of changes: https://github.com/emscripten-core/emscripten/compare/1.9.5...1.10.0

v1.9.5: 1/25/2014
------------------
 - Added a spinner logo to default html shell.
 - Full list of changes: https://github.com/emscripten-core/emscripten/compare/1.9.4...1.9.5

v1.9.4: 1/24/2014
------------------
 - Add support for Ninja and Eclipse+Ninja builds with Emscripten+CMake.
 - Fixed regressions with GL emulation.
 - Added support for #if !X in .js library preprocessor.
 - Make the syntax EM_ASM("code"); not silently fail. Note that the proper form
   is EM_ASM(code); without double-quotes.
 - Optimize generated code size by minifying loop labels as well.
 - Revised the -O3 optimization level to mean "safe, but very slow optimizations
   on top of -O2", instead of the old meaning "unsafe optimizations". Using -O3
   will now only do safe optimizations, but can be very slow compared to -O2.
 - Implemented a new registerization optimization pass that does extra variable
   elimination in -O3 and later to reduce the number of local variables in
   functions.
 - Implemented a new emscripten/html5.h interface that exposes common HTML5 APIs
   directly to C code without having to handwrite JS wrappers.
 - Improved error messages reported on user-written .js libraries containing
   syntax errors (#2033).
 - Fixed glBufferData() function call signature with null data pointer.
 - Added new option Module['filePackagePrefixURL'] that allows customizing the
   URL where the VFS package is loaded from.
 - Implemented glGetTexEnviv and glGetTexEnvfv in GL emulation mode.
 - Optimized the size of large memory initializer sections.
 - Fixed issues with the safe heap compilation option.
 - Full list of changes: https://github.com/emscripten-core/emscripten/compare/1.9.3...1.9.4

v1.9.3: 1/17/2014
------------------
 - re-merge split blocks in multiples
 - Full list of changes: https://github.com/emscripten-core/emscripten/compare/1.9.2...1.9.3

v1.9.2: 1/16/2014
------------------
 - Full list of changes: https://github.com/emscripten-core/emscripten/compare/1.9.1...1.9.2

v1.9.1: 1/16/2014
------------------
 - Optimize desktop GL fixed function pipeline emulation texture load
   instruction counts when GL_COMBINE is used.
 - fix Math_floor coercion in unrecommended codegen modes
 - Full list of changes: https://github.com/emscripten-core/emscripten/compare/1.9.0...1.9.1

v1.9.0: 1/16/2014
------------------
 - Full list of changes: https://github.com/emscripten-core/emscripten/compare/1.8.14...1.9.0

v1.8.14: 1/15/2014
------------------
 - add musl fputws and fix vswprintf.
 - Full list of changes: https://github.com/emscripten-core/emscripten/compare/1.8.13...1.8.14

v1.8.13: 1/15/2014
------------------
 - remove musl use of fwritex
 - Full list of changes: https://github.com/emscripten-core/emscripten/compare/1.8.12...1.8.13

v1.8.12: 1/15/2014
------------------
 - Added new GLEW 1.10.0 emulation support.
 - Fixed an issue where the runtime could start more than once when run in a
   browser (#1992)
 - Fix a regression in wprintf.
 - Full list of changes: https://github.com/emscripten-core/emscripten/compare/1.8.11...1.8.12

v1.8.11: 1/15/2014
------------------
 - Full list of changes: https://github.com/emscripten-core/emscripten/compare/1.8.10...1.8.11

v1.8.10: 1/14/2014
------------------
 - Update libc implementation from musl libc.
 - Full list of changes: https://github.com/emscripten-core/emscripten/compare/1.8.9...1.8.10

v1.8.9: 1/14/2014
------------------
 - add fputwc, which enables wprintf.
 - Full list of changes: https://github.com/emscripten-core/emscripten/compare/1.8.8...1.8.9

v1.8.8: 1/14/2014
------------------
 - Update to latest libcxx and libcxxabi libraries.
 - Fix handling of floating point negative zero (#1898)
 - Fixed a memory leak in relooper in previous release.
 - Fixed an issue in previous release with VBO handling in GL optimizations.
 - Full list of changes: https://github.com/emscripten-core/emscripten/compare/1.8.7...1.8.8

v1.8.7: 1/13/2014
------------------
 - Added support to numpad keycodes in glut support library.
 - Fix SIMD support with fastcomp.
 - Fixed a compiler error 'ran out of names' that could occur with too many
   minified symbol names.
 - Work around webkit imul bug https://bugs.webkit.org/show_bug.cgi?id=126345
   (#1991)
 - Optimized desktop GL fixed function pipeline emulation path for better
   performance.
 - Added support for exceptions when building with fastcomp.
 - Fix and issue where the run() function could be called multiple times at
   startup (#1992)
 - Removed a relooper limitation with fixed buffer size.
 - Full list of changes: https://github.com/emscripten-core/emscripten/compare/1.8.6...1.8.7

v1.8.6: 1/8/2014
------------------
 - Added support for the libuuid library, see http://linux.die.net/man/3/libuuid.
 - Fixed .js file preprocessor to preprocess recursively (#1984).
 - Fixed a compiler codegen issue related to overflow arithmetic (#1975)
 - Added new link-time optimization flag -s AGGRESSIVE_VARIABLE_ELIMINATION=1
   that enables the aggressiveVariableElimination js optimizer pass, which tries
   to remove temporary variables in generated JS code at the expense of code
   size.
 - Full list of changes: https://github.com/emscripten-core/emscripten/compare/1.8.5...1.8.6

v1.8.5: 1/7/2014
------------------
 - Fixed compiler issues when used with LLVM 3.4.
 - Full list of changes: https://github.com/emscripten-core/emscripten/compare/1.8.4...1.8.5

v1.8.4: 1/6/2014
------------------
 - Added support to Return and Backspace keys to glut
 - Fixed compiler issues when used with LLVM 3.4.
 - Full list of changes: https://github.com/emscripten-core/emscripten/compare/1.8.3...1.8.4

v1.8.3: 1/5/2014
------------------
 - Improved SDL and page scroll pos handling support for IE10 and IE11.
 - Optimized SDL_UnlockSurface performance.
 - Full list of changes: https://github.com/emscripten-core/emscripten/compare/1.8.2...1.8.3

v1.8.2: 1/4/2014
------------------
 - Fixed glGetFramebufferAttachmentParameteriv and an issue with glGetXXX when
   the returned value was null.
 - Full list of changes: https://github.com/emscripten-core/emscripten/compare/1.8.1...1.8.2

v1.8.1: 1/3/2014
------------------
 - Added support for WebGL hardware instancing extension.
 - Improved fastcomp native LLVM backend support.
 - Added support for #include filename.js to JS libraries.
 - Deprecated --compression emcc command line parameter that manually compressed
   output JS files, due to performance issues. Instead, it is best to rely on
   the web server to serve compressed JS files.
 - Full list of changes: https://github.com/emscripten-core/emscripten/compare/1.8.0...1.8.1

v1.8.0: 12/28/2013
------------------
 - Fix two issues with function outliner and relooper.
 - Full list of changes: https://github.com/emscripten-core/emscripten/compare/1.7.9...1.8.0

v1.7.9: 12/27/2013
------------------
 - Added new command line parameter --em-config that allows specifying a custom
   location for the .emscripten configuration file.
 - Reintroduced relaxed asm.js heap sizes, which no longer need to be power of
   2, but a multiple of 16MB is sufficient.
 - Added emrun command line tool that allows launching .html pages from command
   line on desktop and Android as if they were native applications. See
   https://groups.google.com/forum/#!topic/emscripten-discuss/t2juu3q1H8E . Adds
   --emrun compiler link flag.
 - Began initial work on the "fastcomp" compiler toolchain, a rewrite of the
   previous JS LLVM AST parsing and codegen via a native LLVM backend.
 - Added --exclude-file command line flag to emcc and a matching --exclude
   command line flag to file packager, which allows specifying files and
   directories that should be excluded while packaging a VFS data blob.
 - Improved GLES2 and EGL support libraries to be more spec-conformant.
 - Optimized legacy GL emulation code path. Added new GL_FFP_ONLY optimization
   path to fixed function pipeline emulation.
 - Added new core functions emscripten_log() and emscripten_get_callstack() that
   allow printing out log messages with demangled and source-mapped callstack
   information.
 - Improved BSD Sockets support. Implemented getprotobyname() for BSD Sockets library.
 - Fixed issues with simd support.
 - Various bugfixes: #1573, #1846, #1886, #1908, #1918, #1930, #1931, #1942, #1948, ..
 - Full list of changes: https://github.com/emscripten-core/emscripten/compare/1.7.8...1.7.9

v1.7.8: 11/19/2013
------------------
 - Fixed an issue with -MMD compilation parameter.
 - Added EM_ASM_INT() and EM_ASM_DOUBLE() macros. For more information, read
   https://groups.google.com/forum/#!topic/emscripten-discuss/BFGTJPCgO6Y .
 - Fixed --split parameter to also work on Windows.
 - Fixed issues with BSD sockets accept() call.
 - Full list of changes: https://github.com/emscripten-core/emscripten/compare/1.7.7...1.7.8

v1.7.7: 11/16/2013
------------------
 - Improve SDL audio buffer queue timing support.
 - Improved default precision of clock_gettime even when not using CLOCK_REALTIME.
 - Optimize and fix issues with LLVM IR processing.
 - Full list of changes: https://github.com/emscripten-core/emscripten/compare/1.7.6...1.7.7

v1.7.6: 11/15/2013
------------------
 - Added regex implementation from musl libc.
 - The command line parameter -s DEAD_FUNCTIONS=[] can now be used to explicitly
   kill functions coming from built-in library_xx.js.
 - Improved EGL support and GLES2 spec conformance.
 - Reverted -s TOTAL_MEMORY=x to require pow2 values, instead of the relaxed
   'multiples of 16MB'. This is because the relaxed rule is released only in
   Firefox 26 which is currently in Beta and ships on the week of December 10th
   (currently in Beta). As of writing, current stable Firefox 25 does not yet
   support these.
 - Adjusted the default linker behavior to warn about all missing symbols,
   instead of silently ignoring them. Use -s WARN_ON_UNDEFINED_SYMBOLS=0 to
   suppress these warnings if necessary.
 - Full list of changes: https://github.com/emscripten-core/emscripten/compare/1.7.5...1.7.6

v1.7.5: 11/13/2013
------------------
 - Fix issues with the built-in C++ function name demangler.
 - Full list of changes: https://github.com/emscripten-core/emscripten/compare/1.7.4...1.7.5

v1.7.4: 11/12/2013
------------------
 - Fixed issues with BSD sockets code and SDL joystick implementation.
 - Full list of changes: https://github.com/emscripten-core/emscripten/compare/1.7.3...1.7.4

v1.7.3: 11/12/2013
------------------
 - Added support for generating single-precision floating point instructions.
    - For more information, read
      https://blog.mozilla.org/javascript/2013/11/07/efficient-float32-arithmetic-in-javascript/
 - Made GLES2 support library more spec-conformant by throwing fewer exceptions
   on errors. Be sure to build with -s GL_ASSERTIONS=1, remember to use
   glGetError() and check the browser console to best detect WebGL rendering
   errors.
 - Converted return value of emscripten_get_now() from float to double, to not
   lose precision in the function call.
 - Added support for joysticks in SDL via the Gamepad API
 - Full list of changes: https://github.com/emscripten-core/emscripten/compare/1.7.2...1.7.3

v1.7.2: 11/9/2013
------------------
 - The compiler now always generates a .js file that contains the generated
   source code even when compiling to a .html file.
    - Read https://groups.google.com/forum/#!topic/emscripten-discuss/EuHMwqdSsEs
 - Implemented depth+stencil buffer choosing behavior in GLUT, SDL and GLFW.
 - Fixed memory leaks generated by glGetString and eglGetString.
 - Greatly optimized startup times when virtual filesystems with a large amount
   of files in them.
 - Added some support for SIMD generated by LLVM.
 - Fixed some mappings with SDL keyboard codes.
 - Added a new command line parameter --no-heap-copy to compiler and file
   packager that can be used to optimize VFS memory usage at startup.
 - Updated libcxx to revision 194185, 2013-11-07.
 - Improvements to various library support.
 - Full list of changes: https://github.com/emscripten-core/emscripten/compare/1.7.1...1.7.2

v1.7.1: 10/24/2013
------------------
 - Remove old call to Runtime.warn in file packager code
 - Fix bug with parsing of empty types.
 - Full list of changes: https://github.com/emscripten-core/emscripten/compare/1.7.0...1.7.1

v1.7.0: 10/23/2013
------------------
 - Adds mouse wheel events support in GLUT library.
 - Adds support for a new link parameter -s CASE_INSENSITIVE_VFS=1 to enable
   Emscripten virtual filesystem to search files ignoring case.
 - *Numerous* optimizations in both compilation and runtime stages.
 - Remove unnecessary whitespace, compact postSets function, and other
   optimizations in compilation output to save on generated file size.
 - Fixes float parsing from negative zero.
 - Removes the -s EMIT_GENERATED_FUNCTIONS link parameter as unneeded.
 - Fixes an issue where updating subranges of GL uniform arrays was not
   possible.
 - asm.js heap size (-s TOTAL_MEMORY=x) no longer needs to be a power of 2. As a
   relaxed rule, choosing any multiple of 16MB is now possible.
 - O1 optimization no longer runs the 'simplifyExpressions' optimization pass.
   This is to improve build iteration times when using -O1. Use -O2 to run that
   pass.
 - EM_ASM() can now be used even when compiling to asm.js.
 - All currently specified non-debugging-related WebGL 1 extensions are now
   enabled by default on startup, no need to ctx.getExtension() manually to
   enable them.
 - Improve readability of uncaught JavaScript exceptions that are thrown all the
   way up to the web console by printing out the stack trace of where the throw
   occurred.
 - Fix an issue when renaming a directory to a subdirectory.
 - Several compiler stability fixes.
 - Adds a JavaScript implementation of cxa_demangle function for demangling call
   stack traces at runtime for easier debugging.
 - GL context MSAA antialising is now DISABLED by default, to make the GL
   behavior consistent with desktop usage.
 - Added support to SDL, GLUT and GLFW libraries to specify MSAA on/off at startup.
 - Implemented glColor4ubv in GL emulation mode.
 - Fix an issue with LLVM keyword __attribute__ ((__constructor__)) (#1155).
 - Fix an issue with va_args and -s UNALIGNED_MEMORY=1 (#1705).
 - Add initial support code for LLVM SIMD constructs and a JavaScript SIMD
   polyfill implementation from
   https://github.com/johnmccutchan/ecmascript_simd/ .
 - Fixed support for node.js native filesystem API NODEFS on Windows.
 - Optimize application startup times of Emscripten-compiled programs by
   enabling the virtual filesystem XHR and asm.js compilation to proceed in
   parallel when opening a page.
 - Full list of changes: https://github.com/emscripten-core/emscripten/compare/1.6.4...1.7.0

v1.6.4: 9/30/2013
------------------
 - Implements a new preprocessor tool for preparsing C struct definitions
   (#1554), useful for Emscripten support library implementors.
 - Fix parsing issue with sscanf (#1668).
 - Improved the responsiveness of compiler print output on Windows.
 - Improved compilation times at link stage.
 - Added support for new "NODEFS" filesystem that directly accesses files on the
   native filesystem. Only usable with node.js when compiling to JS.
 - Added support for new IDBFS filesystem for accessing files in IndexedDB storage (#1601.
 - Full list of changes: https://github.com/emscripten-core/emscripten/compare/1.6.3...1.6.4

v1.6.3: 9/26/2013
------------------
 - Emscripten CMake toolchain now generates archive files with .a suffix when
   project target type is static library, instead of generatic .bc files
   (#1648).
 - Adds iconv library from the musl project to implement wide functions in C
   library (#1670).
 - Full list of changes:
   https://github.com/emscripten-core/emscripten/compare/1.6.2...1.6.3

v1.6.2: 9/25/2013
------------------
 - Added support for dprintf() function (#1250).
 - Fixes several compiler stability issues (#1637, #1166, #1661, #1651 and more).
 - Enables support for WEBGL_depth_texture.
 - Adds support for new link flag -s GL_ASSERTIONS=1 which can be used to add
   extra validation layer to the Emscripten GL library to catch code issues.
 - Adds support to Web Audio API in SDL audio backend so that SDL audio now
   works in Chrome and new Opera as well.
 - Fixes an alpha blending issue with SDL_SetAlpha.
 - Implemented locale-related code in C library.
 - Full list of changes: https://github.com/emscripten-core/emscripten/compare/1.6.1...1.6.2

v1.6.1: 9/22/2013
------------------
 - Several optimizations to compiler link stage.
 - Full list of changes: https://github.com/emscripten-core/emscripten/compare/1.6.0...1.6.1

v1.6.0: 9/21/2013
------------------
 - Enable support for %[] pattern in scanf.
 - Added dependency tracking support to linked .js files in CMake toolchain.
 - The hex prefix 0x is now properly handled in sscanf (#1632).
 - Simplify internal compiler operations by removing the internal framework.js.
 - Full list of changes: https://github.com/emscripten-core/emscripten/compare/1.5.9...1.6.0

v1.5.9: 9/15/2013
------------------
 - Add support for SDL_Delay in web workers.
 - Full list of changes: https://github.com/emscripten-core/emscripten/compare/1.5.8...1.5.9

v1.5.8: 9/14/2013
------------------
 - Add support for the GCC -E compiler flag.
 - Update Emscripten libc headers to musl-0.9.13.
 - Added new utility function emscripten_async_load_script() to asynchronously
   load a new .js script URL.
 - Full list of changes: https://github.com/emscripten-core/emscripten/compare/1.5.7...1.5.8

v1.5.7: 8/30/2013
------------------
 - The script tag in default shell.html is now marked 'async', which enables
   loading the JS script code asynchronously in Firefox without making the main
   thread unresponsive.
 - Implemented new utility function emscripten_get_canvas_size() which returns
   the current Module <canvas> element size in pixels.
 - Optimize code size in compiled side modules.
 - Optimize startup memory usage by avoiding unnecessary copying of VFS data at
   startup.
 - Add support for SDL_WM_ToggleFullScreen().
 - Add support for emscripten_get_now() when running in SpiderMonkey shell.
 - Added new environment variable EM_BUILD_VERBOSE=0,1,2,3 to set an extra
   compiler output verbosity level for debugging.
 - Added better support for dlopen() to simulate dynamic library loading in
   JavaScript.
 - Improved support for BSD sockets and networking.
 - Added new SOCKFS filesystem, which reads files via a network connection.
 - Avoid issues with long command line limitations in CMake toolchain by using
   response files.
 - Fix issues with client-side vertex data rendering in GL emulation mode.
 - Improved precision of clock_gettime().
 - Improve function outlining support.
 - Added support for using NMake generator with CMake toolchain.
 - Improved support for flexible arrays in structs (#1602).
 - Added ability to marshal UTF16 and UTF32 strings between C++ <-> JS code.
 - Added a new commandline tool validate_asms.py to help automating asm.js
   validation testing.
 - Improved stability with inline asm() syntax.
 - Updated libc headers to new version.
 - Full list of changes: https://github.com/emscripten-core/emscripten/compare/1.5.6...1.5.7

v1.5.6: 8/17/2013
------------------
 - Improved BSD sockets support.
 - Added touch events support to GLUT library.
 - Added new --js-opts=0/1 command line option to control whether JS optimizer
   is run or not.
 - Improved OpenAL support.
 - Added new command line tool tools/find_bigvars.py which can be used on an
   output file to detect large functions and needs for outlining.
 - Merged link flags -s FORCE_GL_EMULATION and -s DISABLE_GL_EMULATION to a
   single opt-in flag -s LEGACY_GL_EMULATION=0/1 to control whether GL emulation
   is active.
 - Improved SDL input support.
 - Several stability-related compiler fixes.
 - Fixed source mapping generation support on Windows.
 - Added back the EMSCRIPTEN_KEEPALIVE attribute qualifier to help prevent
   inlining and to retain symbols in output without dead code elimination
   occurring.
 - Fix issues when marshalling UTF8 strings between C<->JS.
 - Full list of changes: https://github.com/emscripten-core/emscripten/compare/1.5.5...1.5.6

v1.5.5: 8/9/2013
------------------
 - Update libcxx to revision 187959, 2013-08-08.
 - Full list of changes: https://github.com/emscripten-core/emscripten/compare/1.5.4...1.5.5

v1.5.4: 8/9/2013
------------------
 - Fixed multiple issues with C stdlib support.
 - Fix audio buffer queueing issues with OpenAL.
 - Improved BSD sockets support.
 - Added a new compile+link time command line option -Wno-warn-absolute-paths to
   hide the emscripten compiler warning when absolute paths are passed into the
   compiler.
 - Added new link flag -s STB_IMAGE=0/1 and integrate it to SDL image loading to
   enable synchronous image loading support with SDL.
 - Several improvements on function outlining support.
 - Fix issues with GLES2 interop support.
 - Full list of changes: https://github.com/emscripten-core/emscripten/compare/1.5.3...1.5.4

v1.5.3: 6/28/2013
------------------
 - Added new optimization level --llvm-lto 3 to run even more aggressive LTO
   optimizations.
 - Improve optimizations for libc and other libraries.
 - Full list of changes: https://github.com/emscripten-core/emscripten/compare/1.5.2...1.5.3

v1.5.2: 6/27/2013
------------------
 - Added support for generating source maps along the built application when -g
   is specified. This lets the browser show original .cpp sources when
   debugging.
 - GLUT and SDL improvements.
 - Added new link option -g<level> where level=0-4, which allows controlling
   various levels of debuggability added to the output.
 - Full list of changes: https://github.com/emscripten-core/emscripten/compare/1.5.1...1.5.2

v1.5.1: 6/22/2013
------------------
 - File packager now skips all directories and files starting with '.', and hidden files on Windows.
 - Fix issues with strnlen, memmove, LDBL_ constants, va_args, float.h, and others.
 - Full list of changes: https://github.com/emscripten-core/emscripten/compare/1.5.0...1.5.1

v1.5.0: 6/17/2013
------------------
 - Several compiler optimizations.
 - Improve SDL key events support.
 - Increase debug logging when specifying emcc -v.
 - Full list of changes: https://github.com/emscripten-core/emscripten/compare/1.4.9...1.5.0

v1.4.9: 6/8/2013
------------------
 - Several compiler optimizations.
 - Full list of changes: https://github.com/emscripten-core/emscripten/compare/1.4.8...1.4.9

v1.4.8: 6/6/2013
------------------
 - Add support for webrtc-based sockets.
 - Full list of changes: https://github.com/emscripten-core/emscripten/compare/1.4.7...1.4.8

v1.4.7: 6/2/2013
------------------
 - Remove more unneeded break and continue statements in relooper.
 - Full list of changes: https://github.com/emscripten-core/emscripten/compare/1.4.6...1.4.7

v1.4.6: 6/2/2013
------------------
 - Improve relooper code.
 - Full list of changes: https://github.com/emscripten-core/emscripten/compare/1.4.5...1.4.6

v1.4.5: 6/1/2013
------------------
 - Improve relooper code.
 - Full list of changes: https://github.com/emscripten-core/emscripten/compare/1.4.4...1.4.5

v1.4.4: 6/1/2013
------------------
 - Add support for symlinks in source files.
 - Fix various issues with SDL.
 - Added -s FORCE_ALIGNED_MEMORY=0/1 link time flag to control whether all loads
   and stores are assumed to be aligned.
 - Fix file packager to work with closure.
 - Major improvements to embind support, and optimizations.
 - Improve GL emulation.
 - Optimize VFS usage.
 - Allow emscripten to compile .m and .mm files.
 - Added new syntax --preload-file src@dst to file packager command line to
   allow placing source files to custom destinations in the FS.
 - Full list of changes: https://github.com/emscripten-core/emscripten/compare/1.4.3...1.4.4

v1.4.3: 5/8/2013
------------------
 - Fix issue with strcat.
 - Major embind improvements.
 - Switch to le32-unknown-nacl LLVM target triple as default build option
   instead of the old i386-pc-linux-gnu target triple.
 - Improve compiler logging behavior.
 - Full list of changes: https://github.com/emscripten-core/emscripten/compare/1.4.2...1.4.3

v1.4.2: 5/3/2013
------------------
 - Fix issues with le32-unknown-nacl LLVM target triple.
 - Add some GLEW support.
 - Full list of changes: https://github.com/emscripten-core/emscripten/compare/1.4.1...1.4.2

v1.4.1: 4/28/2013
------------------
 - Implement support for le32-unknown-nacl LLVM target triple.
 - Added new cmdline option -s ERROR_ON_UNDEFINED_SYMBOLS=0/1 to give
   compile-time error on undefined symbols at link time. Default off.
 - Full list of changes: https://github.com/emscripten-core/emscripten/compare/1.3.8...1.4.1

v1.3.8: 4/29/2013
------------------
 - Improved 64-bit integer ops codegen.
 - Added Indexed DB support to vfs.
 - Improve warning message on dangerous function pointer casts when compiling in
   asm.js mode.
 - Added --use-preload-cache command line option to emcc, to be used with the
   file packager.
 - Fixes to libcextra.
 - Full list of changes: https://github.com/emscripten-core/emscripten/compare/1.3.7...1.3.8

v1.3.7: 4/24/2013
------------------
 - Merge IMVU implementation of embind to emscripten trunk. Embind allows
   high-level C++ <-> JS types interop.
 - Enable asm.js compilation in -O1 and higher by default. Fix issues when
   compiling to asm.js.
 - Improve libc support with Emscripten with the musl libc headers.
 - Full list of changes: https://github.com/emscripten-core/emscripten/compare/1.3.6...1.3.7

v1.3.6: 4/2/2013
------------------
 - Fix hang issue with strtof.
 - Update libcxx to upstream r178253 from March 29, 2013.
 - Fix issues with GL emulation.
 - Full list of changes: https://github.com/emscripten-core/emscripten/compare/1.3.5...1.3.6

v1.3.5: 3/25/2013
------------------
 - Get exceptions working as they did before.
 - Remove symbol removing hack.
 - Full list of changes: https://github.com/emscripten-core/emscripten/compare/1.3.4...1.3.5

v1.3.4: 3/24/2013
------------------
 - Update to new libcxx and libcxxabi versions from upstream.
 - Full list of changes: https://github.com/emscripten-core/emscripten/compare/1.3.3...1.3.4

v1.3.3: 3/23/2013
------------------
 - Remove unneeded check from relooper.
 - Full list of changes: https://github.com/emscripten-core/emscripten/compare/1.3.2...1.3.3

v1.3.2: 3/22/2013
------------------
 - Fix issues with fgets.
 - Add support for non-fullscreen pointer lock.
 - Improve OpenAL support.
 - Full list of changes: https://github.com/emscripten-core/emscripten/compare/1.3.1...1.3.2

v1.3.1: 3/19/2013
------------------
 - Improve SDL audio and mixer support.
 - Add GLES2 emulation features when -s FULL_ES2=1 is specified.
 - Add support for OpenAL.
 - Add new -s OPENAL_DEBUG=0/1 link command line option.
 - Fixed an issue with mouse coordinate being offset with canvas.
 - Removed -s UTF_STRING_SUPPORT=0 parameter, this is now always on.
 - Full list of changes: https://github.com/emscripten-core/emscripten/compare/1.3.0...1.3.1

v1.3.0: 3/11/2013
------------------
 - Improve GLES2 emulation with -s FULL_ES2=1.
 - Deprecated -s USE_TYPED_ARRAYS=1 and -s QUANTUM_SIZE=1.
 - Implement a minifier infrastructure when compiling for asm.js.
 - Full list of changes: https://github.com/emscripten-core/emscripten/compare/1.2.9...1.3.0

v1.2.9: 3/7/2013
------------------
 - Improved canvas behavior when transitioning between fullscreen.
 - Added support for getopt().
 - Fixed several libc issues.
 - Full list of changes: https://github.com/emscripten-core/emscripten/compare/1.2.8...1.2.9

v1.2.8: 3/6/2013
------------------
 - Remove unnecessary recursion in relooper RemoveUnneededFlows.
 - Full list of changes: https://github.com/emscripten-core/emscripten/compare/1.2.7...1.2.8

v1.2.7: 3/6/2013
------------------
 - Added SDL_Mixer support.
 - Implemented stubs for several Unix and threading-related functions.
 - Full list of changes: https://github.com/emscripten-core/emscripten/compare/1.2.6...1.2.7

v1.2.6: 3/5/2013
------------------
 - Relooper updates.
 - Full list of changes: https://github.com/emscripten-core/emscripten/compare/1.2.5...1.2.6

v1.2.5: 3/5/2013
------------------
 - Greatly improve GL emulation support.
 - Handle %c in sscanf.
 - Improve compilation times by optimizing parallel execution in the linker.
 - Improve several compiler stability issues detected from fuzzing tests.
 - Implemented emscripten_jcache_printf.
 - Allow running emscripten.py outside emcc itself.
 - Full list of changes: https://github.com/emscripten-core/emscripten/compare/1.2.4...1.2.5

v1.2.4: 2/2/2013
------------------
 - Work on adding support for asm.js compilation.
 - Improve EGL support.
 - Full list of changes: https://github.com/emscripten-core/emscripten/compare/1.2.3...1.2.4

v1.2.3: 1/9/2013
------------------
 - Work on adding support for asm.js compilation.
 - Full list of changes: https://github.com/emscripten-core/emscripten/compare/1.2.2...1.2.3

v1.2.2: 1/8/2013
------------------
 - Work on adding support for asm.js compilation.
 - Full list of changes: https://github.com/emscripten-core/emscripten/compare/1.2.1...1.2.2

v1.2.1: 1/8/2013
------------------
 - Improvements to GLUT, SDL and BSD sockets headers.
 - Full list of changes: https://github.com/emscripten-core/emscripten/compare/1.2.0...1.2.1

v1.2.0: 1/1/2013
------------------
 - Work on adding support for asm.js compilation.
 - Full list of changes: https://github.com/emscripten-core/emscripten/compare/1.1.0...1.2.0

v1.1.0: 12/12/2012
------------------
 - Fix several issues with Windows support.
 - Added a standalone toolchain for CMake.
 - Added emscripten_run_script_string().
 - Optimize compilation times via threading.
 - Update to requiring Clang 3.2. Older versions may no longer work.
 - Several improvements to emscripten library support headers.
 - Full list of changes: https://github.com/emscripten-core/emscripten/compare/1.0.1a...1.1.0

v1.0.1a: 11/11/2012
------------------
 - Add relooper code to repository.
 - Full list of changes: https://github.com/emscripten-core/emscripten/compare/1.0.1...1.0.1a

v1.0.1: 11/11/2012
------------------
 - First commit that introduced versioning to the Emscripten compiler.<|MERGE_RESOLUTION|>--- conflicted
+++ resolved
@@ -20,14 +20,11 @@
 
 3.1.36 (in development)
 -----------------------
-<<<<<<< HEAD
 - Enable WASM_BIGINT support by default. (#19156)
 - Bump the default minimum Firefox version from 65 to 68.
 - Bump the default minimum Node version from 10.19 to 15.0.
-=======
 - The `USES_DYNAMIC_ALLOC` setting has been deprecated.  You can get the same
   effect from `-sMALLOC=none`. (#19164)
->>>>>>> aa860ca2
 
 3.1.35 - 04/03/23
 -----------------
