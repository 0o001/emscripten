--- conflicted
+++ resolved
@@ -1,37 +1,10 @@
 {
   "a.html": 563,
   "a.html.gz": 377,
-<<<<<<< HEAD
-<<<<<<< HEAD
-<<<<<<< HEAD
-  "a.js": 5044,
-  "a.js.gz": 2401,
-  "a.wasm": 10943,
-  "a.wasm.gz": 6952,
-  "total": 16550,
-  "total_gz": 9730
-=======
-  "a.js": 5060,
-  "a.js.gz": 2412,
-  "a.wasm": 10893,
-  "a.wasm.gz": 6922,
-  "total": 16516,
-  "total_gz": 9711
->>>>>>> origin/master
-=======
-  "a.js": 5033,
-  "a.js.gz": 2393,
+  "a.js": 5035,
+  "a.js.gz": 2395,
   "a.wasm": 10918,
   "a.wasm.gz": 6940,
-  "total": 16530,
-  "total_gz": 9710
->>>>>>> origin/master
-=======
-  "a.js": 5035,
-  "a.js.gz": 2395,
-  "a.wasm": 10910,
-  "a.wasm.gz": 6930,
-  "total": 16508,
-  "total_gz": 9702
->>>>>>> bf07fdab
+  "total": 16516,
+  "total_gz": 9712
 }